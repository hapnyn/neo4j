--- conflicted
+++ resolved
@@ -21,9 +21,6 @@
   #   self.title.urlize # uses https://github.com/cheef/string-urlize gem
   # end
 
-<<<<<<< HEAD
   has_many :out, :comments, type: 'stated_opinions', rel_class: PostComment
-=======
-  has_many :out, :comments
->>>>>>> f997f436
+
 end