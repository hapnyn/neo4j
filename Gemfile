source 'http://rubygems.org'

gemspec

<<<<<<< HEAD
gem 'neo4j-core', path: '../neo4j-core'
=======
gem 'neo4j-core', github: 'neo4jrb/neo4j-core' if ENV["TRAVIS"]
>>>>>>> a0f049f8
#gem 'neo4j-core', git: 'https://github.com/neo4jrb/neo4j-core'
#gem 'orm_adapter', :path => '../orm_adapter'

gem 'coveralls', require: false


group 'development' do
  gem 'pry'
  gem 'os' # for neo4j-server rake task
  gem 'rake'
  gem 'yard'
end

group 'test' do
  gem 'simplecov', require: false
  gem 'simplecov-html', require: false
  gem "rspec", '~> 2.0'
  gem "its"
  gem "test-unit"
end<|MERGE_RESOLUTION|>--- conflicted
+++ resolved
@@ -2,11 +2,7 @@
 
 gemspec
 
-<<<<<<< HEAD
-gem 'neo4j-core', path: '../neo4j-core'
-=======
 gem 'neo4j-core', github: 'neo4jrb/neo4j-core' if ENV["TRAVIS"]
->>>>>>> a0f049f8
 #gem 'neo4j-core', git: 'https://github.com/neo4jrb/neo4j-core'
 #gem 'orm_adapter', :path => '../orm_adapter'
 
