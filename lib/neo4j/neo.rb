--- conflicted
+++ resolved
@@ -72,14 +72,8 @@
   def self.running?
     ! @instance.nil?
   end
-<<<<<<< HEAD
   
   # Return a Neo node.
-=======
-
-  # Return a started neo instance.
-  # It will be started if this has not already been done.
->>>>>>> df1cd9a2
   # 
   # ==== Parameters
   # node_id<String, to_i>:: the unique neo id for one node
