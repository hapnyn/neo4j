module Neo4j
<<<<<<< HEAD
  VERSION = '6.1.11'
=======
  VERSION = '6.0.9'
>>>>>>> 0ca14f2b
end<|MERGE_RESOLUTION|>--- conflicted
+++ resolved
@@ -1,7 +1,3 @@
 module Neo4j
-<<<<<<< HEAD
-  VERSION = '6.1.11'
-=======
-  VERSION = '6.0.9'
->>>>>>> 0ca14f2b
+  VERSION = '6.1.12'
 end