module Neo4j
  module ActiveNode


    # Provides a mapping between neo4j labels and Ruby classes
    module Labels
      extend ActiveSupport::Concern

      WRAPPED_CLASSES = []
      class InvalidQueryError < StandardError; end

      # @return the labels
      # @see Neo4j-core
      def labels
        @_persisted_node.labels
      end

      # adds one or more labels
      # @see Neo4j-core
      def add_label(*label)
        @_persisted_node.add_label(*label)
      end

      # Removes one or more labels
      # Be careful, don't remove the label representing the Ruby class.
      # @see Neo4j-core
      def remove_label(*label)
        @_persisted_node.remove_label(*label)
      end

      def self.included(klass)
        add_wrapped_class(klass)
      end

      def self.add_wrapped_class(klass)
        _wrapped_classes << klass
        @_wrapped_labels = nil
      end

      def self._wrapped_classes
        Neo4j::ActiveNode::Labels::WRAPPED_CLASSES
      end

      protected

      # Only for testing purpose
      # @private
      def self._wrapped_labels=(wl)
        @_wrapped_labels=(wl)
      end

      def self._wrapped_labels
        @_wrapped_labels ||=  _wrapped_classes.inject({}) do |ack, clazz|
          ack.tap do |a|
            a[clazz.mapped_label_name.to_sym] = clazz if clazz.respond_to?(:mapped_label_name)
          end
        end
      end

      module ClassMethods

        # Find all nodes/objects of this class, with given search criteria
        # @param [Hash, nil] args the search critera or nil if finding all
        # @param [Neo4j::Session] session defaults to the model's session
        def all(args = nil, session = self.neo4j_session)
          if args
            find_by_hash(args, session)
          else
            Neo4j::Label.find_all_nodes(mapped_label_name, session)
          end
        end

        # @return [Fixnum] number of nodes of this class
        def count(session = self.neo4j_session)
          q = session.query(label: mapped_label_name, return: "count(n) AS count", map_return: :value)
          q.to_a[0]
        end

        # Same as #all but return only one object
        # If given a String or Fixnum it will return the object with that neo4j id.
        # @param [Hash,String,Fixnum] args search criteria
        def find(args, session = self.neo4j_session)
          case args
            when Hash
              find_by_hash(args, session).first
            when String, Fixnum
              Neo4j::Node.load(args.to_i)
            else
              raise "Unknown argument #{args.class} in find method"
          end
        end


        # Destroy all nodes an connected relationships
        def destroy_all
          self.neo4j_session._query("MATCH (n:`#{mapped_label_name}`)-[r]-() DELETE n,r")
          self.neo4j_session._query("MATCH (n:`#{mapped_label_name}`) DELETE n")
        end

        # Creates a Neo4j index on given property
        # @param [Symbol] property the property we want a Neo4j index on
        def index(property)
          if self.neo4j_session
            _index(property)
          else
            Neo4j::Session.add_listener do |event, _|
              _index(property) if event == :session_available
            end
          end
        end

        def index?(index_def)
          mapped_label.indexes[:property_keys].include?(index_def)
        end

        # @return [Array{Symbol}] all the labels that this class has
        def mapped_label_names
          self.ancestors.find_all { |a| a.respond_to?(:mapped_label_name) }.map { |a| a.mapped_label_name.to_sym }
        end

        # @return [Symbol] the label that this class has which corresponds to a Ruby class
        def mapped_label_name
          @_label_name || self.to_s.to_sym
        end

        def indexed_labels

        end

        protected

<<<<<<< HEAD
        def find_by_hash(query, session)
          validate_query!(query)

          extract_relationship_conditions!(query)

          session.query(query.merge(label: mapped_label_name))
        end

        # Raises an error if query is malformed
        def validate_query!(query)
          invalid_query_keys = query.keys.map(&:to_sym) - [:conditions, :order, :limit, :offset, :skip]

          raise InvalidQueryError, "Invalid query keys: #{invalid_query_keys.join(', ')}" if not invalid_query_keys.empty?
        end

        # Takes out :conditions query keys for associations and creates corresponding :conditions and :match keys  
        # example:
        # class Person
        #   property :name
        #   has_n :friend
        # end
        #
        #   :conditions => {name: 'Fred', friend: person}
        # should result in:
        #   :conditions => {name => 'Fred', 'id(n1)' => person.id}, :match => 'n--n1'
        #
        def extract_relationship_conditions!(query)
          node_num = 1
          if query[:conditions]
            query[:conditions].dup.each do |key, value|
              if has_relationship?(key)
                neo_id = value.try(:neo_id) || value
                raise InvalidQueryError, "Invalid value for '#{key}' condition" if not neo_id.is_a?(Integer)

                query[:match] ||= []
                n_string = "n#{node_num}"
                query[:match] << "n--(#{n_string})"
                query[:conditions]["id(#{n_string})"] = neo_id.to_i
                query[:conditions].delete(key)
                node_num += 1
              end
            end
          end
=======
        def find_by_hash(hash, session)
          session.query(label: mapped_label_name, conditions: hash)
>>>>>>> 62280be6
        end

        def _index(property)
          mapped_labels.each do |label|
            # make sure the property is not indexed twice
            existing = label.indexes[:property_keys]
            label.create_index(property) unless existing.flatten.include?(property)
          end
        end

        def mapped_labels
          mapped_label_names.map{|label_name| Neo4j::Label.create(label_name)}
        end

        def mapped_label
          Neo4j::Label.create(mapped_label_name)
        end

        def set_mapped_label_name(name)
          @_label_name = name.to_sym
        end

      end

    end

  end
end<|MERGE_RESOLUTION|>--- conflicted
+++ resolved
@@ -129,13 +129,13 @@
 
         protected
 
-<<<<<<< HEAD
         def find_by_hash(query, session)
           validate_query!(query)
 
           extract_relationship_conditions!(query)
 
           session.query(query.merge(label: mapped_label_name))
+          #session.query(label: mapped_label_name, conditions: hash) # master
         end
 
         # Raises an error if query is malformed
@@ -173,10 +173,6 @@
               end
             end
           end
-=======
-        def find_by_hash(hash, session)
-          session.query(label: mapped_label_name, conditions: hash)
->>>>>>> 62280be6
         end
 
         def _index(property)
