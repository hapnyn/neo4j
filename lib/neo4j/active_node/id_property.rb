module Neo4j::ActiveNode
<<<<<<< HEAD
=======

  # This module makes it possible to use other IDs than the build it neo4j id (neo_id)
  #
  # @example using generated UUIDs
  #   class Person
  #     include Neo4j::ActiveNode
  #     # creates a 'secret' neo4j property my_uuid which will be used as primary key
  #     id_property :my_uuid, auto: :uuid
  #   end
  #
  # @example using user defined ids
  #   class Person
  #     include Neo4j::ActiveNode
  #     property :title
  #     validates :title, :presence => true
  #     id_property :title_id, on: :title_to_url
  #
  #     def title_to_url
  #       self.title.urlize # uses https://github.com/cheef/string-urlize gem
  #     end
  #   end
  #
>>>>>>> 0e481cd2
  module IdProperty
    extend ActiveSupport::Concern
    include Neo4j::Library::IdProperty


    module ClassMethods
<<<<<<< HEAD
      def find_by_id(key, session = Neo4j::Session.current!)
        Neo4j::Node.load(key.to_i, session)
      end
=======

      def find_by_id(key)
        Neo4j::Node.load(key.to_i)
      end


      def id_property(name, conf = {})
        TypeMethods.define_id_methods(self, name, conf)

        constraint name, type: :unique

        self.define_singleton_method(:find_by_id) do |key|
          self.where(name => key).first
        end
      end

>>>>>>> 0e481cd2
    end
  end
end<|MERGE_RESOLUTION|>--- conflicted
+++ resolved
@@ -1,6 +1,4 @@
 module Neo4j::ActiveNode
-<<<<<<< HEAD
-=======
 
   # This module makes it possible to use other IDs than the build it neo4j id (neo_id)
   #
@@ -23,18 +21,81 @@
   #     end
   #   end
   #
->>>>>>> 0e481cd2
   module IdProperty
     extend ActiveSupport::Concern
-    include Neo4j::Library::IdProperty
+
+
+    module TypeMethods
+      def define_id_methods(clazz, name, conf)
+        validate_conf(conf)
+        if conf[:on]
+          define_custom_method(clazz, name, conf[:on])
+        elsif conf[:auto]
+          raise "only :uuid auto id_property allowed, got #{conf[:auto]}" unless conf[:auto] == :uuid
+          define_uuid_method(clazz, name)
+        else conf.empty?
+          define_property_method(clazz, name)
+        end
+      end
+
+      private
+
+      def validate_conf(conf)
+        return if conf.empty?
+
+        raise "Expected a Hash, got #{conf.class} (#{conf.to_s}) for id_property" unless conf.is_a?(Hash)
+
+        unless conf.include?(:auto) || conf.include?(:on)
+          raise "Illegal value #{conf.inspect} for id_property, expected :on or :auto"
+        end
+      end
+
+      def define_property_method(clazz, name)
+        clazz.module_eval(%Q{
+          def id
+            persisted? ? #{name} : nil
+          end
+
+          property :#{name}
+          validates_uniqueness_of :#{name}
+        }, __FILE__, __LINE__)
+      end
+
+
+      def define_uuid_method(clazz, name)
+        clazz.module_eval(%Q{
+          default_property :#{name} do
+             ::SecureRandom.uuid
+          end
+
+          def #{name}
+             default_property :#{name}
+          end
+
+          alias_method :id, :#{name}
+        }, __FILE__, __LINE__)
+      end
+
+      def define_custom_method(clazz, name, on)
+        clazz.module_eval(%Q{
+          default_property :#{name} do |instance|
+             raise "Specifying custom id_property #{name} on none existing method #{on}" unless instance.respond_to?(:#{on})
+             instance.#{on}
+          end
+
+          def #{name}
+             default_property :#{name}
+          end
+
+          alias_method :id, :#{name}
+        }, __FILE__, __LINE__)
+      end
+
+      extend self
+    end
 
 
     module ClassMethods
-<<<<<<< HEAD
-      def find_by_id(key, session = Neo4j::Session.current!)
-        Neo4j::Node.load(key.to_i, session)
-      end
-=======
 
       def find_by_id(key)
         Neo4j::Node.load(key.to_i)
@@ -51,7 +112,8 @@
         end
       end
 
->>>>>>> 0e481cd2
     end
+
   end
+
 end