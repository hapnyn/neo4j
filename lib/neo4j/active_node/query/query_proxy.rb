module Neo4j
  module ActiveNode
    module Query
      class QueryProxy

        include Enumerable
        include Neo4j::ActiveNode::Query::QueryProxyMethods
        include Neo4j::ActiveNode::Query::QueryProxyFindInBatches

        # The most recent node to start a QueryProxy chain.
        # Will be nil when using QueryProxy chains on class methods.
        attr_reader :caller

        # QueryProxy is ActiveNode's Cypher DSL. While the name might imply that it creates queries in a general sense,
        # it is actually referring to <tt>Neo4j::Core::Query</tt>, which is a pure Ruby Cypher DSL provided by the <tt>neo4j-core</tt> gem.
        # QueryProxy provides ActiveRecord-like methods for common patterns. When it's not handling CRUD for relationships and queries, it
        # provides ActiveNode's association chaining (`student.lessons.teachers.where(age: 30).hobbies`) and enjoys long walks on the
        # beach.
        #
        # It should not ever be necessary to instantiate a new QueryProxy object directly, it always happens as a result of
        # calling a method that makes use of it.
        #
        # @param [Constant] model The class which included ActiveNode (typically a model, hence the name) from which the query
        # originated.
        # @param [Neo4j::ActiveNode::HasN::Association] association The ActiveNode association (an object created by a <tt>has_one</tt> or
        # <tt>has_many</tt>) that created this object.
        # @param [Hash] options Additional options pertaining to the QueryProxy object. These may include:
        # * node_var: A string or symbol to be used by Cypher within its query string as an identifier
        # * rel_var:  Same as above but pertaining to a relationship identifier
        # * session: The session to be used for this query
        # * caller:  The node instance at the start of the QueryProxy chain
        # * query_proxy: An existing QueryProxy chain upon which this new object should be built
        #
        # QueryProxy objects are evaluated lazily.
        def initialize(model, association = nil, options = {})
          @model = model
          @association = association
          @context = options.delete(:context)
          @options = options
          @node_var = options[:node]
          @rel_var = options[:rel] || _rel_chain_var
          @session = options[:session]
          @caller = options[:caller]
          @chain = []
          @params = options[:query_proxy] ? options[:query_proxy].instance_variable_get('@params') : {}
        end

        # The current node identifier on deck, so to speak. It is the object that will be returned by calling `each` and the last node link
        # in the QueryProxy chain.
        def identity
          @node_var || :result
        end

        # The relationship identifier most recently used by the QueryProxy chain.
        def rel_identity
          @rel_var
        end

        # Executes the query against the database if the results are not already present in a node's association cache. This method is
        # shared by <tt>each</tt>, <tt>each_rel</tt>, and <tt>each_with_rel</tt>.
        # @param [String,Symbol] node The string or symbol of the node to return from the database.
        # @param [String,Symbol] rel The string or symbol of a relationship to return from the database.
        def enumerable_query(node, rel = nil)
          pluck_this = rel.nil? ? [node] : [node, rel]
          return self.pluck(*pluck_this) if @association.nil? || caller.nil?
          cypher_string = self.to_cypher_with_params(pluck_this)
          association_collection = caller.association_instance_get(cypher_string, @association)
          if association_collection.nil?
            association_collection = self.pluck(*pluck_this)
            caller.association_instance_set(cypher_string, association_collection, @association) unless association_collection.empty?
          end
          association_collection
        end

        # Just like every other <tt>each</tt> but it allows for optional params to support the versions that also return relationships.
        # The <tt>node</tt> and <tt>rel</tt> params are typically used by those other methods but there's nothing stopping you from
        # using `your_node.each(true, true)` instead of `your_node.each_with_rel`.
        # @return [Enumerable] An enumerable containing some combination of nodes and rels.
        def each(node = true, rel = nil, &block)
          if node && rel
            enumerable_query(identity, @rel_var).each { |obj, rel| yield obj, rel }
          else
            pluck_this = !rel ? identity : @rel_var
            enumerable_query(pluck_this).each { |obj| yield obj }
          end
        end

        # When called at the end of a QueryProxy chain, it will return the resultant relationship objects intead of nodes.
        # For example, to return the relationship between a given student and their lessons:
        #   student.lessons.each_rel do |rel|
        # @return [Enumerable] An enumerable containing any number of applicable relationship objects.
        def each_rel(&block)
          block_given? ? each(false, true, &block) : to_enum(:each, false, true)
        end

        # When called at the end of a QueryProxy chain, it will return the nodes and relationships of the last link.
        # For example, to return a lesson and each relationship to a given student:
        #   student.lessons.each_with_rel do |lesson, rel|
        def each_with_rel(&block)
          block_given? ? each(true, true, &block) : to_enum(:each, true, true)
        end

        # Does exactly what you would hope. Without it, comparing `bobby.lessons == sandy.lessons` would evaluate to false because it
        # would be comparing the QueryProxy objects, not the lessons themselves.
        def ==(value)
          self.to_a == value
        end

        METHODS = %w[where order skip limit]

        METHODS.each do |method|
          module_eval(%Q{
            def #{method}(*args)
              build_deeper_query_proxy(:#{method}, args)
            end}, __FILE__, __LINE__)
        end

        alias_method :offset, :skip
        alias_method :order_by, :order

        # For getting variables which have been defined as part of the association chain
        def pluck(*args)
          self.query.pluck(*args)
        end

        def params(params)
          self.dup.tap do |new_query|
            new_query._add_params(params)
          end
        end

        # Like calling #query_as, but for when you don't care about the variable name
        def query
          query_as(identity)
        end

        # Build a Neo4j::Core::Query object for the QueryProxy. This is necessary when you want to take an existing QueryProxy chain
        # and work with it from the more powerful (but less friendly) Neo4j::Core::Query.
        # @param [String,Symbol] var The identifier to use for node at this link of the QueryProxy chain.
        #   student.lessons.query_as(:l).with('your cypher here...')
        def query_as(var)
          var = @node_var if @node_var
          query = if @association
            chain_var = _association_chain_var
            label_string = @model && ":`#{@model.mapped_label_name}`"
            (_association_query_start(chain_var) & _query_model_as(var)).match("#{chain_var}#{_association_arrow}(#{var}#{label_string})")
          else
            _query_model_as(var)
          end

          # Build a query chain via the chain, return the result
          @chain.inject(query.params(@params)) do |query, (method, arg)|
            query.send(method, arg.respond_to?(:call) ? arg.call(var) : arg)
          end
        end

<<<<<<< HEAD

        # Scope all queries to the current scope.
        #
        #   Comment.where(post_id: 1).scoping do
        #     Comment.first
        #   end
        #
        # TODO: unscoped
        # Please check unscoped if you want to remove all previous scopes (including
        # the default_scope) during the execution of a block.
        def scoping
          previous, @model.current_scope = @model.current_scope, self
          yield
        ensure
          @model.current_scope = previous
        end



        # Cypher string for the QueryProxy's query
=======
        # Cypher string for the QueryProxy's query. This will not include params. For the full output, see <tt>to_cypher_with_params</tt>.
>>>>>>> b7ab2589
        def to_cypher
          query.to_cypher
        end

        # Returns a string of the cypher query with return objects and params
        # @param [Array] columns array containing symbols of identifiers used in the query
        # @return [String]
        def to_cypher_with_params(columns = [:result])
          final_query = query.return_query(columns)
          "#{final_query.to_cypher} | params: #{final_query.send(:merge_params)}"
        end

        # To add a relationship for the node for the association on this QueryProxy
        def <<(other_node)
          create(other_node, {})

          self
        end

        def [](index)
          # TODO: Maybe for this and other methods, use array if already loaded, otherwise
          # use OFFSET and LIMIT 1?
          self.to_a[index]
        end

        def create(other_nodes, properties)
          raise "Can only create associations on associations" unless @association
          other_nodes = [other_nodes].flatten
          properties = @association.inject_classname(properties)
          other_nodes = other_nodes.map do |other_node|
            case other_node
            when Integer, String
              @model.find(other_node)
            else
              other_node
            end
          end.compact

          raise ArgumentError, "Node must be of the association's class when model is specified" if @model && other_nodes.any? {|other_node| !other_node.is_a?(@model) }
          other_nodes.each do |other_node|
            #Neo4j::Transaction.run do
              other_node.save if not other_node.persisted?

              return false if @association.perform_callback(@options[:start_object], other_node, :before) == false

              start_object = @options[:start_object]
              start_object.clear_association_cache
              _session.query(context: @options[:context])
                .start(start: "node(#{start_object.neo_id})", end: "node(#{other_node.neo_id})")
                .create("start#{_association_arrow(properties, true)}end").exec

              @association.perform_callback(@options[:start_object], other_node, :after)
            #end
          end
        end

        # QueryProxy objects act as a representation of a model at the class level so we pass through calls
        # This allows us to define class functions for reusable query chaining or for end-of-query aggregation/summarizing
        def method_missing(method_name, *args, &block)
          if @model && @model.respond_to?(method_name)
            scoping { @model.public_send(method_name, *args, &block) }
          else
            super
          end
        end

        attr_reader :context
        attr_reader :node_var

        protected
        # Methods are underscored to prevent conflict with user class methods

        def _add_params(params)
          @params = @params.merge(params)
        end

        def _add_links(links)
          @chain += links
        end

        def _query_model_as(var)
          match_arg = if @model
            label = @model.respond_to?(:mapped_label_name) ? @model.mapped_label_name : @model
            {var => label}
          else
            var
          end
          _session.query(context: @context).match(match_arg)
        end

        def _session
          @session || (@model && @model.neo4j_session)
        end

        def _association_arrow(properties = {}, create = false)
          @association && @association.arrow_cypher(@rel_var, properties, create)
        end

        def _chain_level
          if @options[:start_object]
            1
          elsif query_proxy = @options[:query_proxy]
            query_proxy._chain_level + 1
          else
            1
          end
        end

        def _association_chain_var
          if start_object = @options[:start_object]
            :"#{start_object.class.name.gsub('::', '_').downcase}#{start_object.neo_id}"
          elsif query_proxy = @options[:query_proxy]
            query_proxy.node_var || :"node#{_chain_level}"
          else
            raise "Crazy error" # TODO: Better error
          end
        end

        def _association_query_start(var)
          if start_object = @options[:start_object]
            start_object.query_as(var)
          elsif query_proxy = @options[:query_proxy]
            query_proxy.query_as(var)
          else
            raise "Crazy error" # TODO: Better error
          end
        end

        def _rel_chain_var
          :"rel#{_chain_level - 1}"
        end

        attr_writer :context

        private

        def build_deeper_query_proxy(method, args)
          self.dup.tap do |new_query|
            args.each do |arg|
              new_query._add_links(links_for_arg(method, arg))
            end
          end
        end

        def links_for_arg(method, arg)
          method_to_call = "links_for_#{method}_arg"

          default = [[method, arg]]

          self.send(method_to_call, arg) || default
        rescue NoMethodError
          default
        end

        def links_for_where_arg(arg)
          node_num = 1
          result = []
          if arg.is_a?(Hash)
            arg.map do |key, value|
              if @model && @model.has_association?(key)

                neo_id = value.try(:neo_id) || value
                raise ArgumentError, "Invalid value for '#{key}' condition" if not neo_id.is_a?(Integer)

                n_string = "n#{node_num}"
                dir = @model.associations[key].direction

                arrow = dir == :out ? '-->' : '<--'
                result << [:match, ->(v) { "#{v}#{arrow}(#{n_string})" }]
                result << [:where, ->(v) { {"ID(#{n_string})" => neo_id.to_i} }]
                node_num += 1
              else
                result << [:where, ->(v) { {v => {key => value}}}]
              end
            end
          elsif arg.is_a?(String)
            result << [:where, arg]
          end
          result
        end

        def links_for_order_arg(arg)
          [[:order, ->(v) { arg.is_a?(String) ? arg : {v => arg} }]]
        end


      end

    end
  end
end
<|MERGE_RESOLUTION|>--- conflicted
+++ resolved
@@ -154,7 +154,6 @@
           end
         end
 
-<<<<<<< HEAD
 
         # Scope all queries to the current scope.
         #
@@ -174,10 +173,7 @@
 
 
 
-        # Cypher string for the QueryProxy's query
-=======
         # Cypher string for the QueryProxy's query. This will not include params. For the full output, see <tt>to_cypher_with_params</tt>.
->>>>>>> b7ab2589
         def to_cypher
           query.to_cypher
         end
