module Neo4j::ActiveNode
  module HasN
    extend ActiveSupport::Concern

    class NonPersistedNodeError < StandardError; end

    module ClassMethods

      def has_association?(name)
        !!associations[name]
      end

      def associations
        @associations || {}
      end

      # make sure the inherited classes inherit the <tt>_decl_rels</tt> hash
      def inherited(klass)
        klass.instance_variable_set(:@associations, associations.clone)

        super
      end

      def has_many(direction, name, options = {})
        name = name.to_sym

        association = Neo4j::ActiveNode::HasN::Association.new(:has_many, direction, name, options)
        name = name.to_sym

        @associations ||= {}
        @associations[name] = association

        target_class_name = association.target_class_name || 'nil'

        # TODO: Make assignment more efficient? (don't delete nodes when they are being assigned)
        module_eval(%Q{
          def #{name}(node = nil, rel = nil)
<<<<<<< HEAD
            Neo4j::ActiveNode::Query::QueryProxy.new(#{target_class_name},
                                                     self.class.associations[#{name.inspect}],
                                                     {
                                                       session: self.class.neo4j_session,
                                                       start_object: self,
                                                       node: node,
                                                       rel: rel,
                                                       context: '#{self.name}##{name}'
                                                     })
=======
            return [].freeze unless self.persisted?
            Neo4j::ActiveNode::Query::QueryProxy.new(#{target_class_name}, self.class.associations[#{name.inspect}], session: self.class.neo4j_session, start_object: self, node: node, rel: rel)
>>>>>>> 295855de
          end

          def #{name}=(other_nodes)
            #{name}(nil, :r).query_as(:n).delete(:r).exec

            other_nodes.each do |node|
              #{name} << node
            end
          end

          def #{name}_rels
            #{name}(nil, :r).pluck(:r)
          end}, __FILE__, __LINE__)

        instance_eval(%Q{
          def #{name}(node = nil, rel = nil)
            Neo4j::ActiveNode::Query::QueryProxy.new(#{target_class_name},
                                                     @associations[#{name.inspect}],
                                                     {
                                                       session: self.neo4j_session,
                                                       query_proxy: self.query_proxy,
                                                       node: node,
                                                       rel: rel,
                                                       context: '#{self.name}##{name}'
                                                     })
          end}, __FILE__, __LINE__)
      end

      def has_one(direction, name, options = {})
        name = name.to_sym

        association = Neo4j::ActiveNode::HasN::Association.new(:has_one, direction, name, options)
        name = name.to_sym

        @associations ||= {}
        @associations[name] = association

        target_class_name = association.target_class_name || 'nil'

        module_eval(%Q{
          def #{name}=(other_node)
            raise(Neo4j::ActiveNode::HasN::NonPersistedNodeError, 'Unable to create relationship with non-persisted nodes') unless self.persisted?
            #{name}_query_proxy(rel: :r).query_as(:n).delete(:r).exec
            #{name}_query_proxy << other_node
          end

          def #{name}_query_proxy(options = {})
            self.class.#{name}_query_proxy({start_object: self}.merge(options))
          end

          def #{name}_rel
            #{name}_query_proxy(rel: :r).pluck(:r).first
          end

          def #{name}(node = nil, rel = nil)
            return nil unless self.persisted?
            #{name}_query_proxy(node: node, rel: rel).first
          end}, __FILE__, __LINE__)

        instance_eval(%Q{
          def #{name}_query_proxy(options = {})
            Neo4j::ActiveNode::Query::QueryProxy.new(#{target_class_name},
                                                     @associations[#{name.inspect}],
                                                     {session: self.neo4j_session, context: '#{self.name}##{name}'}.merge(options))
          end

          def #{name}(node = nil, rel = nil)
            #{name}_query_proxy(query_proxy: self.query_proxy, node: node, rel: rel)
          end}, __FILE__, __LINE__)
      end


    end
  end

end<|MERGE_RESOLUTION|>--- conflicted
+++ resolved
@@ -1,54 +1,50 @@
 module Neo4j::ActiveNode
-  module HasN
-    extend ActiveSupport::Concern
+module HasN
+  extend ActiveSupport::Concern
 
-    class NonPersistedNodeError < StandardError; end
+  class NonPersistedNodeError < StandardError; end
 
-    module ClassMethods
+  module ClassMethods
 
-      def has_association?(name)
-        !!associations[name]
-      end
+    def has_association?(name)
+      !!associations[name]
+    end
 
-      def associations
-        @associations || {}
-      end
+    def associations
+      @associations || {}
+    end
 
-      # make sure the inherited classes inherit the <tt>_decl_rels</tt> hash
-      def inherited(klass)
-        klass.instance_variable_set(:@associations, associations.clone)
+    # make sure the inherited classes inherit the <tt>_decl_rels</tt> hash
+    def inherited(klass)
+      klass.instance_variable_set(:@associations, associations.clone)
 
-        super
-      end
+      super
+    end
 
-      def has_many(direction, name, options = {})
-        name = name.to_sym
+    def has_many(direction, name, options = {})
+      name = name.to_sym
 
-        association = Neo4j::ActiveNode::HasN::Association.new(:has_many, direction, name, options)
-        name = name.to_sym
+      association = Neo4j::ActiveNode::HasN::Association.new(:has_many, direction, name, options)
+      name = name.to_sym
 
-        @associations ||= {}
-        @associations[name] = association
+      @associations ||= {}
+      @associations[name] = association
 
-        target_class_name = association.target_class_name || 'nil'
+      target_class_name = association.target_class_name || 'nil'
 
-        # TODO: Make assignment more efficient? (don't delete nodes when they are being assigned)
-        module_eval(%Q{
-          def #{name}(node = nil, rel = nil)
-<<<<<<< HEAD
-            Neo4j::ActiveNode::Query::QueryProxy.new(#{target_class_name},
-                                                     self.class.associations[#{name.inspect}],
-                                                     {
-                                                       session: self.class.neo4j_session,
-                                                       start_object: self,
-                                                       node: node,
-                                                       rel: rel,
-                                                       context: '#{self.name}##{name}'
-                                                     })
-=======
-            return [].freeze unless self.persisted?
-            Neo4j::ActiveNode::Query::QueryProxy.new(#{target_class_name}, self.class.associations[#{name.inspect}], session: self.class.neo4j_session, start_object: self, node: node, rel: rel)
->>>>>>> 295855de
+      # TODO: Make assignment more efficient? (don't delete nodes when they are being assigned)
+      module_eval(%Q{
+        def #{name}(node = nil, rel = nil)
+          return [].freeze unless self.persisted?
+          Neo4j::ActiveNode::Query::QueryProxy.new(#{target_class_name},
+                                                   self.class.associations[#{name.inspect}],
+                                                   {
+                                                     session: self.class.neo4j_session,
+                                                     start_object: self,
+                                                     node: node,
+                                                     rel: rel,
+                                                     context: '#{self.name}##{name}'
+                                                   })
           end
 
           def #{name}=(other_nodes)
