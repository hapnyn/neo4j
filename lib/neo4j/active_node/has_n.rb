module Neo4j::ActiveNode
  module HasN
    extend ActiveSupport::Concern

<<<<<<< HEAD
    def _decl_rels_for(rel_type)
      self.class._decl_rels[rel_type]
    end


    module ClassMethods


      def has_association?(name)
        @associations ||= {}
        !!@associations[name]
      end

      def has_relationship?(rel_type)
        !!_decl_rels[rel_type]
      end

      def has_one_relationship?(rel_type)
        has_relationship?(rel_type) && _decl_rels[rel_type].has_one?
      end

      def relationship_dir(rel_type)
        has_relationship?(rel_type) && _decl_rels[rel_type].dir
=======
    module ClassMethods

      def has_association?(name)
        !!associations[name]
>>>>>>> 453d3e9c
      end

      def associations
        @associations || {}
      end

      # make sure the inherited classes inherit the <tt>_decl_rels</tt> hash
      def inherited(klass)
        klass.instance_variable_set(:@associations, associations.clone)

        super
      end

      def has_many(direction, name, options = {})
        name = name.to_sym

        association = Neo4j::ActiveNode::HasN::Association.new(:has_many, direction, name, options)
        name = name.to_sym

        @associations ||= {}
        @associations[name] = association

        target_class_name = association.target_class_name || 'nil'

        # TODO: Make assignment more efficient? (don't delete nodes when they are being assigned)
        module_eval(%Q{
          def #{name}(node = nil, rel = nil)
            Neo4j::ActiveNode::Query::QueryProxy.new(#{target_class_name}, self.class.associations[#{name.inspect}], session: self.class.neo4j_session, start_object: self, node: node, rel: rel)
          end

          def #{name}=(other_nodes)
            #{name}(nil, :r).query_as(:n).delete(:r).exec

            other_nodes.each do |node|
              #{name} << node
            end
          end

          def #{name}_rels
            #{name}(nil, :r).pluck(:r)
          end}, __FILE__, __LINE__)

        instance_eval(%Q{
          def #{name}(node = nil, rel = nil)
            Neo4j::ActiveNode::Query::QueryProxy.new(#{target_class_name}, @associations[#{name.inspect}], session: self.neo4j_session, query_proxy: self.query_proxy, node: node, rel: rel)
          end}, __FILE__, __LINE__)
      end

<<<<<<< HEAD
      def has_many(direction, name, options = {})
        name = name.to_sym

        association = Neo4j::ActiveNode::HasN::Association.new(:has_many, direction, name, options)
        @associations ||= {}
        @associations[name] = association

        target_class_name = association.target_class ? association.target_class.name : 'nil'

        module_eval(%Q{
          def #{name}(node = nil, rel = nil)
            Neo4j::ActiveNode::Query::QueryProxy.new(#{target_class_name}, self.class.associations[#{name.inspect}], session: self.class.neo4j_session, start_object: self, node: node, rel: rel)
          end}, __FILE__, __LINE__)

        instance_eval(%Q{
          def #{name}(node = nil, rel = nil)
            Neo4j::ActiveNode::Query::QueryProxy.new(#{target_class_name}, @associations[#{name.inspect}], session: self.neo4j_session, query_proxy: self.query_proxy, node: node, rel: rel)
          end}, __FILE__, __LINE__)

      end

      attr_reader :associations
=======
      def has_one(direction, name, options = {})
        name = name.to_sym
>>>>>>> 453d3e9c

        association = Neo4j::ActiveNode::HasN::Association.new(:has_one, direction, name, options)
        name = name.to_sym

        @associations ||= {}
        @associations[name] = association

        target_class_name = association.target_class_name || 'nil'

        module_eval(%Q{
          def #{name}=(other_node)
            #{name}_query_proxy(rel: :r).query_as(:n).delete(:r).exec
            #{name}_query_proxy << other_node
          end

          def #{name}_query_proxy(options = {})
            self.class.#{name}_query_proxy({start_object: self}.merge(options))
          end

          def #{name}_rel
            #{name}_query_proxy(rel: :r).pluck(:r).first
          end

          def #{name}(node = nil, rel = nil)
            #{name}_query_proxy(node: node, rel: rel).first
          end}, __FILE__, __LINE__)

        instance_eval(%Q{
          def #{name}_query_proxy(options = {})
            Neo4j::ActiveNode::Query::QueryProxy.new(#{target_class_name}, @associations[#{name.inspect}], {session: self.neo4j_session}.merge(options))
          end

          def #{name}(node = nil, rel = nil)
            #{name}_query_proxy(query_proxy: self.query_proxy, node: node, rel: rel)
          end}, __FILE__, __LINE__)
      end


    end
  end

end<|MERGE_RESOLUTION|>--- conflicted
+++ resolved
@@ -2,36 +2,10 @@
   module HasN
     extend ActiveSupport::Concern
 
-<<<<<<< HEAD
-    def _decl_rels_for(rel_type)
-      self.class._decl_rels[rel_type]
-    end
-
-
-    module ClassMethods
-
-
-      def has_association?(name)
-        @associations ||= {}
-        !!@associations[name]
-      end
-
-      def has_relationship?(rel_type)
-        !!_decl_rels[rel_type]
-      end
-
-      def has_one_relationship?(rel_type)
-        has_relationship?(rel_type) && _decl_rels[rel_type].has_one?
-      end
-
-      def relationship_dir(rel_type)
-        has_relationship?(rel_type) && _decl_rels[rel_type].dir
-=======
     module ClassMethods
 
       def has_association?(name)
         !!associations[name]
->>>>>>> 453d3e9c
       end
 
       def associations
@@ -80,33 +54,8 @@
           end}, __FILE__, __LINE__)
       end
 
-<<<<<<< HEAD
-      def has_many(direction, name, options = {})
-        name = name.to_sym
-
-        association = Neo4j::ActiveNode::HasN::Association.new(:has_many, direction, name, options)
-        @associations ||= {}
-        @associations[name] = association
-
-        target_class_name = association.target_class ? association.target_class.name : 'nil'
-
-        module_eval(%Q{
-          def #{name}(node = nil, rel = nil)
-            Neo4j::ActiveNode::Query::QueryProxy.new(#{target_class_name}, self.class.associations[#{name.inspect}], session: self.class.neo4j_session, start_object: self, node: node, rel: rel)
-          end}, __FILE__, __LINE__)
-
-        instance_eval(%Q{
-          def #{name}(node = nil, rel = nil)
-            Neo4j::ActiveNode::Query::QueryProxy.new(#{target_class_name}, @associations[#{name.inspect}], session: self.neo4j_session, query_proxy: self.query_proxy, node: node, rel: rel)
-          end}, __FILE__, __LINE__)
-
-      end
-
-      attr_reader :associations
-=======
       def has_one(direction, name, options = {})
         name = name.to_sym
->>>>>>> 453d3e9c
 
         association = Neo4j::ActiveNode::HasN::Association.new(:has_one, direction, name, options)
         name = name.to_sym
