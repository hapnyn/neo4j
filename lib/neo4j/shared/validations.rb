--- conflicted
+++ resolved
@@ -15,15 +15,7 @@
       # @option options [true, false] :validate if false no validation will take place
       # @return [Boolean] true if it saved it successfully
       def save(options = {})
-<<<<<<< HEAD
-        result = perform_validations(options) ? super : false
-        if !result
-          Neo4j::ActiveBase.current_transaction.mark_failed if Neo4j::ActiveBase.current_transaction
-        end
-        result
-=======
         perform_validations(options) ? super : false
->>>>>>> ee45de8b
       end
 
       # @return [Boolean] true if valid
