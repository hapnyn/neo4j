--- conflicted
+++ resolved
@@ -90,19 +90,6 @@
       self
     end
 
-<<<<<<< HEAD
-=======
-    def freeze_if_deleted
-      unless new_record?
-        # TODO: - Neo4j::IdentityMap.remove_node_by_id(neo_id)
-        unless self.class.load_entity(neo_id)
-          @_deleted = true
-          freeze
-        end
-      end
-    end
-
->>>>>>> c11d9582
     def reload
       return self if new_record?
       clear_association_cache
