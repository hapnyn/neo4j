--- conflicted
+++ resolved
@@ -100,16 +100,9 @@
         SharedPropertyTest.property :updated_at, type: Time
       end
 
-      # ActiveAttr does not know what to do with Time, so it is stored as Int.
-<<<<<<< HEAD
-      it 'tells ActiveAttr it is an Integer' do
-        expect(SharedPropertyTest.attributes[:created_at][:type]).to eq(Integer)
-        expect(SharedPropertyTest.attributes[:updated_at][:type]).to eq(Integer)
-=======
       it 'does not change the attributes type' do
         expect(clazz.attributes[:created_at][:type]).to eq(Time)
         expect(clazz.attributes[:updated_at][:type]).to eq(Time)
->>>>>>> c0dc5f21
       end
     end
   end
