--- conflicted
+++ resolved
@@ -12,33 +12,11 @@
     #knows_type = clazz_b
     UniqueClass.create do
       include Neo4j::ActiveNode
-<<<<<<< HEAD
       property :name
 
       has_many :both, :friends, model_class: false
       has_many :out, :knows, model_class: self
       has_many :in, :knows_me, origin: :knows, model_class: self
-=======
-
-      property :before_callback_tester
-      property :after_callback_tester
-
-      has_n :friends
-      has_n(:knows).to(knows_type)
-      has_n(:knows_callback_before, before: :before_callback).to(knows_type)
-      has_n(:knows_callback_after, after: :after_callback).to(knows_type)
-      has_n(:knows_me).from(:knows)
-
-      def before_callback(from, to)
-        return false if from.before_callback_tester == 2
-      end
-
-      def after_callback(from, to)
-        return false if from.after_callback_tester == 'foo'
-        from.after_callback_tester = 2
-        from.save
-      end
->>>>>>> 624936b6
     end
   end
 
@@ -235,48 +213,4 @@
       expect(callback_friend1.knows_me.to_a.size).to eq 0
     end
   end
-
-  describe 'callbacks' do
-    describe 'before' do
-      context 'failing' do
-        before(:each) { friend1.before_callback_tester = 2 and friend1.save }
-
-        it 'prevents a relationship from being created if response is explicitly false' do
-          friend1.knows_callback_before << friend2
-          expect(friend1.knows_callback_before.count).to eq 0
-        end
-
-        it 'returns false when the callback explicitly returns false' do
-          friend1.before_callback_tester = 2 and friend1.save
-          expect(friend1.knows_callback_before << friend2).to be_falsey
-        end
-      end
-
-      context 'passing' do
-        before(:each) { friend1.before_callback_tester = 1 and friend1.save }
-        
-        it 'creates the relationship when callback response is not explicitly false' do  
-          friend1.knows_callback_before << friend2
-          expect(friend1.knows_callback_before.count).to eq 1
-        end
-      end
-    end
-
-    describe 'after' do
-      it 'runs the after callback function' do
-        friend1.after_callback_tester = 1 and friend1.save
-        friend1.knows_callback_after << friend2
-        expect(friend1.after_callback_tester).to eq 2
-      end
-
-      it 'returns false if the callback explicitly returns false' do
-        friend1.after_callback_tester = 'foo' and friend1.save
-        expect(friend1.knows_callback_after << friend2).to be_falsey
-      end
-
-      it 'returns truthy if the callback returns anything but false' do
-        expect(friend1.knows_callback_after << friend2).to be_truthy
-      end
-    end
-  end
 end