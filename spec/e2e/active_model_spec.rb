--- conflicted
+++ resolved
@@ -524,393 +524,6 @@
     end
   end
 
-<<<<<<< HEAD
-  describe 'ActiveRel, rel_class, and returning relationships' do
-    class ToClass; end
-    class MyRelClass; end
-    class InferredRelClass; end
-    class ExplicitClassname; end
-
-    class FromClass
-      include Neo4j::ActiveNode
-      has_many :out, :others, model_class: ToClass, rel_class: MyRelClass
-      has_many :out, :unwrapped_others, model_class: ToClass
-      has_many :out, :inferred_classes, model_class: ToClass, rel_class: InferredRelClass
-      has_many :out, :explicit_classes, model_class: ToClass, rel_class: ExplicitClassname
-    end
-
-    class ToClass
-      include Neo4j::ActiveNode
-      has_many :in, :others, model_class: FromClass, rel_class: MyRelClass
-      has_many :in, :string_others, model_class: 'FromClass', rel_class: 'MyRelClass'
-    end
-
-    class MyRelClass
-      include Neo4j::ActiveRel
-      from_class FromClass
-      to_class ToClass
-      property :score
-      type 'rel_class_type'
-    end
-
-    class InferredRelClass
-      include Neo4j::ActiveRel
-      from_class FromClass
-      to_class ToClass
-      property :score
-    end
-
-    class ExplicitClassname
-      include Neo4j::ActiveRel
-      from_class FromClass
-      to_class ToClass
-      set_classname
-      type '#inferred_rel_class'
-    end
-
-    let(:from_node) { FromClass.create }
-    let(:to_node) { ToClass.create }
-    context 'server version 2.1.5' do
-      context 'without rel class set' do
-        let(:db_version) { '2.1.5' }
-        before { Neo4j::Session.current.class.any_instance.stub(version: db_version) }
-
-        context 'server version 2.1.5' do
-          it 'changes the cached_class? value' do
-            expect(InferredRelClass.cached_class?).to be_falsey
-            InferredRelClass.set_classname
-            expect(InferredRelClass.cached_class?).to be_truthy
-            InferredRelClass.unset_classname
-            expect(InferredRelClass.cached_class?).to be_falsey
-          end
-        end
-
-        it 'returns an unwrapped relationship' do
-          from_node.unwrapped_others << to_node
-          unwrapped_type =  if Neo4j::Session.current.db_type == :server_db
-                              Neo4j::Server::CypherRelationship
-                            else
-                              Java::OrgNeo4jKernelImplCore::RelationshipProxy
-                            end
-
-          expect(from_node.rels.first).to be_a(unwrapped_type)
-        end
-      end
-
-      context 'server version 2.1.4' do
-        let(:db_version) { '2.1.4' }
-        before { Neo4j::Session.current.class.any_instance.stub(version: db_version) }
-
-        it 'does not change the cached_class value' do
-          expect(InferredRelClass.cached_class?).to be_truthy
-          InferredRelClass.set_classname
-          expect(InferredRelClass.cached_class?).to be_truthy
-          InferredRelClass.unset_classname
-          expect(InferredRelClass.cached_class?).to be_truthy
-        end
-      end
-    end
-
-    context 'without type set' do
-      it 'sets the relationship type based on rel class name' do
-        from_node.inferred_classes << to_node
-        expect(from_node.inferred_classes.to_cypher).to include('#inferred_rel_class')
-      end
-    end
-
-    describe 'set_classname/unset_classname' do
-
-    end
-
-    context 'when classname is set explicitly' do
-      after { from_node.explicit_classes.each_rel { |r| r.destroy } }
-
-      it 'classname overrides relationship type to determine model' do
-        from_node.explicit_classes << to_node
-        expect(from_node.explicit_classes.each_rel.first).to be_a(ExplicitClassname)
-      end
-    end
-
-    context 'with rel created from node' do
-      let(:f1) { FromClass.create }
-      let(:t1) { ToClass.create }
-      before { f1.others << t1 }
-      after { f1.destroy and t1.destroy }
-
-      it 'returns the activerel class' do
-        expect(f1.others_rels.first).to be_a(MyRelClass)
-      end
-
-      it 'correctly interprets strings as class names' do
-        t1.string_others << f1
-        expect(t1.string_others.count).to eq 2
-      end
-    end
-
-    context 'with rel created from activerel' do
-      let(:rel) { MyRelClass.create(from_node: from_node, to_node: to_node) }
-
-      after(:each) { rel.destroy }
-      it 'creates the rel' do
-        expect(rel.from_node).to eq from_node
-        expect(rel.to_node).to eq to_node
-        expect(rel.persisted?).to be_truthy
-      end
-
-      it 'update the rel' do
-        rel.score = 9000
-        rel.save and rel.reload
-        expect(rel.score).to eq 9000
-      end
-
-      it 'has a valid _persisted_obj' do
-        expect(rel._persisted_obj).not_to be_nil
-      end
-    end
-
-    describe 'ActiveRel and its queries' do
-      before do
-        Neo4j::Config[:cache_class_names] = true
-        @rel1 = MyRelClass.create(from_node: from_node, to_node: to_node, score: 99)
-        @rel2 = MyRelClass.create(from_node: from_node, to_node: to_node, score: 49)
-      end
-
-      after { [@rel1, @rel2].each{ |r| r.destroy } }
-      describe 'related nodes' do
-        # We only run this test in the Server environment. Embedded's loading of
-        # relationships works differently, so we aren't as concerned with whether
-        # it is loading two extra nodes.
-        it 'does not load when calling neo_id from Neo4j Server' do
-          unless Neo4j::Session.current.db_type == :embedded_db
-            reloaded = MyRelClass.find(@rel1.neo_id)
-            expect(reloaded.from_node).not_to be_loaded
-            expect(reloaded.from_node.neo_id).to eq from_node.neo_id
-            expect(reloaded.from_node.loaded?).to be_falsey
-          end
-        end
-      end
-
-      describe 'where' do
-        it 'returns the matching objects' do
-          expect(MyRelClass.where(score: 99)).to eq [@rel1]
-        end
-
-        it 'has the appropriate from and to nodes' do
-          rel = MyRelClass.where(score: 99).first
-          expect(rel.from_node).to eq from_node
-          expect(rel.to_node).to eq to_node
-        end
-
-        context 'with a string' do
-          it 'returns the matching rels' do
-            query = MyRelClass.where('r1.score > 48')
-            expect(query).to include(@rel1, @rel2)
-          end
-        end
-      end
-
-      describe 'all' do
-        it 'returns all rels' do
-          query = MyRelClass.all
-          expect(query).to include(@rel1, @rel2)
-        end
-      end
-
-      describe 'find' do
-        it 'returns the rel' do
-          expect(MyRelClass.find(@rel1.neo_id)).to eq @rel1
-        end
-      end
-
-      describe 'first, last' do
-        it 'returns the first-ish result' do
-          expect(MyRelClass.first).to eq @rel1
-        end
-
-        it 'returns the last-ish result' do
-          expect(MyRelClass.last).to eq @rel2
-        end
-
-        context 'with from_class and to_class as strings and constants' do
-          it 'converts the strings to constants and runs the query' do
-            MyRelClass.from_class 'FromClass'
-            MyRelClass.to_class 'ToClass'
-            expect(MyRelClass.where(score: 99)).to eq [@rel1]
-
-            MyRelClass.from_class :FromClass
-            MyRelClass.to_class :ToClass
-            expect(MyRelClass.where(score: 99)).to eq [@rel1]
-          end
-        end
-      end
-    end
-  end
-
-  describe 'include?, exists?, count' do
-    # goofy names to differentiate from same classes used elsewhere
-    before(:all) do
-      class IncludeLesson; end
-      class IncludeTeacher; end
-      class IncludeEmptyClass; end
-      class IncludeStudent
-        include Neo4j::ActiveNode
-        property :name
-        has_many :out, :lessons, model_class: IncludeLesson, type: 'lessons'
-        has_many :out, :things, model_class: false, type: 'lessons'
-      end
-
-      class IncludeLesson
-        include Neo4j::ActiveNode
-        property :name
-        has_many :in, :students, model_class: IncludeStudent, origin: :lessons
-        has_many :in, :teachers, model_class: IncludeTeacher, origin: :lessons
-      end
-
-      class IncludeTeacher
-        include Neo4j::ActiveNode
-        has_many :out, :lessons, model_class: IncludeLesson, type: 'teaching_lesson'
-      end
-
-      class IncludeEmptyClass
-        include Neo4j::ActiveNode
-        has_many :out, :lessons, model_class: IncludeLesson
-      end
-    end
-    let!(:jimmy)    { IncludeStudent.create(name: 'Jimmy') }
-    let!(:math)     { IncludeLesson.create(name: 'math') }
-    let!(:science)  { IncludeLesson.create(name: 'science') }
-    let!(:mr_jones) { IncludeTeacher.create }
-    let!(:mr_adams) { IncludeTeacher.create }
-
-    describe 'first and last' do
-      it 'returns objects across multiple associations' do
-        jimmy.lessons << science
-        science.teachers << mr_adams
-        expect(jimmy.lessons.teachers.first).to eq mr_adams
-        expect(mr_adams.lessons.students.last).to eq jimmy
-      end
-    end
-
-    describe 'include?' do
-      it 'correctly reports when a node is included in a query result' do
-        jimmy.lessons << science
-        science.teachers << mr_adams
-        expect(jimmy.lessons.include?(science)).to be_truthy
-        expect(jimmy.lessons.include?(math)).to be_falsey
-        expect(jimmy.lessons.teachers.include?(mr_jones)).to be_falsey
-        expect(jimmy.lessons.where(name: 'science').teachers.include?(mr_jones)).to be_falsey
-        expect(jimmy.lessons.where(name: 'science').teachers.include?(mr_adams)).to be_truthy
-        expect(IncludeTeacher.all.include?(mr_jones)).to be_truthy
-        expect(IncludeTeacher.all.include?(math)).to be_falsey
-      end
-
-      it 'works with multiple relationships to the same object' do
-        jimmy.lessons << science
-        jimmy.lessons << science
-        expect(jimmy.lessons.include?(science)).to be_truthy
-      end
-
-      it 'returns correctly when model_class is false' do
-        woodworking = IncludeLesson.create(name: 'woodworking')
-        expect(jimmy.things.include?(woodworking)).to be_falsey
-        jimmy.lessons << woodworking
-        expect(jimmy.things.include?(woodworking)).to be_truthy
-        woodworking.destroy
-      end
-
-      it 'allows you to check for an identifier in the middle of a chain' do
-        jimmy.lessons << science
-        science.teachers << mr_adams
-        expect(IncludeLesson.as(:l).students.where(name: 'Jimmy').include?(science, :l)).to be_truthy
-      end
-
-      it 'raises an error if something other than a node is given' do
-        expect { IncludeStudent.lessons.include?(:foo) }.to raise_error(Neo4j::ActiveNode::Query::QueryProxyMethods::InvalidParameterError)
-      end
-    end
-
-    describe 'exists?' do
-      context 'class methods' do
-        it 'can run by a class' do
-          expect(IncludeEmptyClass.empty?).to be_truthy
-          expect(IncludeLesson.empty?).to be_falsey
-        end
-
-        it 'can be called with a property and value' do
-          expect(IncludeLesson.exists?(name: 'math')).to be_truthy
-          expect(IncludeLesson.exists?(name: 'boat repair')).to be_falsey
-        end
-
-        it 'can be called on the class with a neo_id' do
-          expect(IncludeLesson.exists?(math.neo_id)).to be_truthy
-          expect(IncludeLesson.exists?(8675309)).to be_falsey
-        end
-
-        it 'raises an error if something other than a neo id is given' do
-          expect { IncludeLesson.exists?(:fooooo) }.to raise_error(Neo4j::ActiveNode::QueryMethods::InvalidParameterError)
-        end
-      end
-
-      context 'QueryProxy methods' do
-        it 'can be called on a query' do
-          expect(IncludeLesson.where(name: 'history').exists?).to be_falsey
-          expect(IncludeLesson.where(name: 'math').exists?).to be_truthy
-        end
-
-        it 'can be called with property and value' do
-          expect(jimmy.lessons.exists?(name: 'science')).to be_falsey
-          jimmy.lessons << science
-          expect(jimmy.lessons.exists?(name: 'science')).to be_truthy
-          expect(jimmy.lessons.exists?(name: 'bomb disarming')).to be_falsey
-        end
-
-        it 'can be called with a neo_id' do
-          expect(IncludeLesson.where(name: 'math').exists?(math.neo_id)).to be_truthy
-          expect(IncludeLesson.where(name: 'math').exists?(science.neo_id)).to be_falsey
-        end
-
-        it 'is called by :blank? and :empty?' do
-          expect(jimmy.lessons.blank?).to be_truthy
-          expect(jimmy.lessons.empty?).to be_truthy
-          jimmy.lessons << science
-          expect(jimmy.lessons.blank?).to be_falsey
-          expect(jimmy.lessons.empty?).to be_falsey
-        end
-      end
-    end
-
-    describe 'count' do
-      before(:all) do
-        @john = IncludeStudent.create(name: 'Paul')
-        @history = IncludeLesson.create(name: 'history')
-        3.times { @john.lessons << @history }
-      end
-
-      it 'tells you the number of matching objects' do
-        expect(@john.lessons.count).to eq(3)
-      end
-
-      it 'can tell you the number of distinct matching objects' do
-        expect(@john.lessons.count(:distinct)).to eq 1
-      end
-
-      it 'raises an exception if a bad parameter is passed' do
-        expect { @john.lessons.count(:foo) }.to raise_error(Neo4j::ActiveNode::Query::QueryProxyMethods::InvalidParameterError)
-      end
-
-      it 'works on an object earlier in the chain' do
-        expect(IncludeStudent.as(:s).lessons.where(name: 'history').count(:distinct, :s)).to eq 1
-      end
-
-      it 'is aliased by length and size' do
-        expect(@john.lessons.size).to eq(3)
-        expect(@john.lessons.length).to eq(3)
-      end
-    end
-  end
-
-=======
->>>>>>> 332f6c9e
   describe "Neo4j::Paginated.create_from" do
     before do
       Person.destroy_all
