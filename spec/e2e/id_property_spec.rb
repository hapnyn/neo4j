describe Neo4j::ActiveNode::IdProperty do
  before do
    Neo4j::Config.delete(:id_property)
    Neo4j::Config.delete(:id_property_type)
    Neo4j::Config.delete(:id_property_type_value)
    clear_model_memory_caches
  end

  describe 'abnormal cases' do
    describe 'id_property' do
      it 'raise for id_property :something, :bla' do
        expect do
          stub_active_node_class('Unique') do
            id_property :something, :bla
          end
        end.to raise_error(/Expected a Hash/)
      end

      it 'raise for id_property :something, bla: 42' do
        expect do
          stub_active_node_class('Unique') do
            id_property :something, bla: 42
          end
        end.to raise_error(/Illegal value/)
      end
    end
  end


  describe 'when no id_property' do
    before do
      delete_db
      delete_schema
      stub_active_node_class('Clazz') do
        property :name
      end
    end

    it 'uses the neo_id as id after save' do
      allow(SecureRandom).to receive(:uuid) { 'secure123' }
      node = Clazz.new
      expect(node.id).to eq(nil)
      node.save!
      expect(node.id).to eq('secure123')
    end

    it 'can find by id uses the neo_id' do
      node = Clazz.create!
      node.name = 'kalle'
      expect(Clazz.find_by_id(node.id)).to eq(node)
    end

    it 'returns :id as primary_key' do
      expect(Clazz.primary_key).to eq :uuid
    end

    it 'responds false to id_property' do
      expect(Clazz.id_property?).to be_truthy
    end

    describe 'when having a configuration' do
      before do
<<<<<<< HEAD
        Neo4j::Config[:id_property] = :the_id
        Neo4j::Config[:id_property_type] = :auto
        Neo4j::Config[:id_property_type_value] = :uuid
        stub_active_node_class('Clazz')
=======
        before_session do
          Neo4j::Config[:id_property] = :the_id
          Neo4j::Config[:id_property_type] = :auto
          Neo4j::Config[:id_property_type_value] = :uuid
          stub_const('Clazz', UniqueClass.create do
            include Neo4j::ActiveNode
          end)
        end
>>>>>>> ee45de8b
      end

      it 'will set the id_property' do
        node = Clazz.new
        expect(node).to respond_to(:the_id)
<<<<<<< HEAD
        expect(Clazz.mapped_label.indexes).to match_array [[:the_id]]
=======
        expect(Clazz.mapped_label.indexes[:property_keys].sort).to eq([[:the_id]])
>>>>>>> ee45de8b
      end
    end
  end

  describe 'when having neo_id configuration' do
    before do
      before_session do
        Neo4j::Config[:id_property] = :neo_id
        stub_active_node_class('NeoIdTest')
      end
    end

    it 'it will find node by neo_id' do
      node = NeoIdTest.create
      expect(NeoIdTest.where(id: node).first).to eq(node)
    end
  end

  describe 'id_property :myid' do
    before do
      delete_db
      delete_schema
      stub_active_node_class('Clazz') do
        id_property :myid
      end
    end

    it 'has an index' do
      Clazz.ensure_id_property_info!
      expect(Clazz.mapped_label.indexes).to match array_including([[:myid]])
    end

    describe 'property myid' do
      it 'is not defined when before save ' do
        node = Clazz.new
        expect(node.myid).to be_nil
      end

      it 'can be set' do
        node = Clazz.new
        node.myid = '42'
        expect(node.myid).to eq('42')
      end

      it 'can be saved after set' do
        node = Clazz.new
        node.myid = '42'
        node.save!
        expect(node.myid).to eq('42')
      end

      it 'is same as id' do
        node = Clazz.new
        node.myid = '42'
        expect(node.id).to be_nil
      end

      it 'is returned by primary_key' do
        expect(Clazz.primary_key).to eq :myid
      end

      it 'makes the class respond true to id_property?' do
        expect(Clazz.id_property?).to be_truthy
      end

      it 'removes any previously declared properties' do
        Clazz.id_property :my_property, auto: :uuid
        Clazz.id_property :another_property, auto: :uuid
        node = Clazz.create
        expect(node.respond_to?(:uuid)).to be_falsey
        expect(node.respond_to?(:my_property)).to be_falsey
      end
    end

    describe 'find_by_id' do
      it 'finds it if it exists' do
        Clazz.create(myid: 'a')
        node_b = Clazz.create(myid: 'b')
        Clazz.create(myid: 'c')
        found = Clazz.find_by_id('b')
        expect(found).to eq(node_b)
      end

      it 'does not find it if it does not exist' do
        Clazz.create(myid: 'd')

        found = Clazz.find_by_id('something else')
        expect(found).to be_nil
      end
    end

    describe 'find_by_neo_id' do
      it 'loads by the neo id' do
        node1 = Clazz.create
        found = Clazz.find_by_neo_id(node1.neo_id)
        expect(found).to eq node1
      end
    end

    describe 'order' do
      it 'should order by myid' do
        nodes = Array.new(3) { |i| Clazz.create myid: i }

        expect(Clazz.order(id: :desc).to_a).to eq(nodes.reverse)
      end
    end
  end


  describe 'id_property :my_id, on: :foobar' do
    before do
      delete_db
      delete_schema
      stub_active_node_class('Clazz') do
        id_property :my_id, on: :foobar

        def foobar
          'some id'
        end
      end
    end

    it 'has an index' do
      Clazz.ensure_id_property_info!

      expect(Clazz.mapped_label.indexes).to eq([[:my_id]])
    end

    it 'throws exception if the same uuid is generated when saving node' do
      Clazz.default_property :my_id do
        'same uuid'
      end
      Clazz.create
      expect { Clazz.create }.to raise_error(/Node \d+ already exists with label/)
    end

    describe 'property my_id' do
      it 'is not defined when before save ' do
        node = Clazz.new
        expect(node.my_id).to be_nil
      end

      it "is set to foobar's return value after save" do
        node = Clazz.new
        node.save
        expect(node.my_id).to eq('some id')
      end

      it 'is same as id' do
        node = Clazz.new
        expect(node.id).to be_nil
        node.save
        expect(node.id).to eq(node.my_id)
      end
    end


    describe 'find_by_id' do
      it 'finds it if it exists' do
        node = Clazz.create!
        expect(Clazz.find_by_id(node.my_id)).to eq(node)
      end
    end
  end

  describe 'constraint setting' do
    before do
      stub_active_node_class('Clazz')
    end

    context 'constraint: false' do
      it 'does not create a constraint' do
        Clazz.id_property :my_uuid, auto: :uuid, constraint: false
        expect(Clazz).not_to receive(:constraint)
        Clazz.ensure_id_property_info!
      end
    end

    context 'constraint: true' do
      it 'does create a constraint' do
        Clazz.id_property :my_uuid, auto: :uuid, constraint: true
        expect(Clazz).to receive(:constraint)
        Clazz.ensure_id_property_info!
      end
    end

    context 'constraint: nil' do
      it 'creates a constraint' do
        Clazz.id_property :my_uuid, auto: :uuid
        expect(Clazz).to receive(:constraint)
        Clazz.ensure_id_property_info!
      end
    end
  end

  describe 'redefining the default property' do
    context 'without a constraint' do
      before do
        delete_db
        delete_schema
        stub_active_node_class('NoConstraintClass') do
          id_property :uuid, auto: :uuid, constraint: false
          index :uuid
        end
      end

      it 'prevents the setting of default uuid constraint' do
        expect(NoConstraintClass.constraint?(:uuid)).to be_falsy
        expect(NoConstraintClass.mapped_label.index?(:uuid)).to be_truthy
      end

      describe 'inheritence' do
        before do
          stub_named_class('ConstraintSubclass', NoConstraintClass) do
            id_property :uuid, auto: :uuid, constraint: true
          end
        end

        it 'overrides the parent' do
          expect(NoConstraintClass.constraint?(:uuid)).to be_falsy
          expect(NoConstraintClass.mapped_label.index?(:uuid)).to be_truthy

          expect(ConstraintSubclass.constraint?(:uuid)).to be_truthy
          expect(ConstraintSubclass.mapped_label.index?(:uuid)).to be_truthy
        end
      end
    end
  end

  describe 'id_property :my_uuid, auto: :uuid' do
    before do
      stub_active_node_class('Clazz') do
        id_property :my_uuid, auto: :uuid
      end
    end

    it 'has an index' do
      Clazz.ensure_id_property_info!

      expect(Clazz.mapped_label.indexes).to eq([[:my_uuid]])
    end

    it 'throws exception if the same uuid is generated when saving node' do
      Clazz.default_property :my_uuid do
        'same uuid'
      end
      Clazz.create
      expect { Clazz.create }.to raise_error(/Node \d+ already exists with label/)
    end

    describe 'property my_uuid' do
      it 'is not defined when before save ' do
        node = Clazz.new
        expect(node.my_uuid).to be_nil
      end

      it 'is is set when saving ' do
        node = Clazz.new
        node.save
        expect(node.my_uuid).to_not be_empty
      end

      it 'is same as id' do
        node = Clazz.new
        expect(node.id).to be_nil
        node.save
        expect(node.id).to eq(node.my_uuid)
      end
    end

    describe 'find_by_id' do
      it 'finds it if it exists' do
        Clazz.create
        node = Clazz.create
        Clazz.create

        found = Clazz.find_by_id(node.my_uuid)
        expect(found).to eq(node)
      end

      it 'does not find it if it does not exist' do
        Clazz.create

        found = Clazz.find_by_id('something else')
        expect(found).to be_nil
      end
    end
  end

  describe 'id_property :neo_id' do
    before do
      before_session do
        stub_const('NeoIdTest', UniqueClass.create do
          include Neo4j::ActiveNode
          id_property :neo_id
        end)
      end
    end

    it 'has an index' do
      expect(NeoIdTest.mapped_label.indexes[:property_keys]).to be_empty
    end

    describe 'property id' do
      it 'is is set when saving ' do
        node = NeoIdTest.new
        expect { node.save }.to change { node.id.present? }.from(false).to(true)
      end

      it 'is same as neo_id' do
        node = NeoIdTest.create
        expect(node.id).to eq(node.neo_id)
      end
    end

    describe 'find_by_id' do
      it 'finds it if it exists' do
        NeoIdTest.create
        node = NeoIdTest.create
        NeoIdTest.create

        found = NeoIdTest.find_by_id(node.id)
        expect(found).to eq(node)
      end

      it 'does not find it if it does not exist' do
        found = NeoIdTest.find_by_id(NeoIdTest.create.id + 1)
        expect(found).to be_nil
      end
    end

    describe 'find_by_ids' do
      it 'finds them if they exist' do
        NeoIdTest.create
        nodes = Array.new(3) { NeoIdTest.create }
        NeoIdTest.create

        expect(NeoIdTest.find_by_ids(nodes.map(&:id))).to eq(nodes)
      end

      it 'does not find it if it does not exist' do
        found = NeoIdTest.find_by_ids([NeoIdTest.create.id + 1])
        expect(found).to be_empty
      end
    end

    describe 'where' do
      it 'should use neo_id' do
        NeoIdTest.create
        node = NeoIdTest.create
        NeoIdTest.create

        found = NeoIdTest.where(id: node.id).first
        expect(found).to eq(node)
      end

      it 'should find if id is a string' do
        node = NeoIdTest.create
        expect(NeoIdTest.where(id: node.id.to_s).first).to eq(node)
      end

      it 'should find with array' do
        NeoIdTest.create
        nodes = Array.new(3) { NeoIdTest.create }
        NeoIdTest.create

        expect(NeoIdTest.where(id: nodes)).to eq(nodes)
      end
    end

    describe 'where_not' do
      it 'should find complement' do
        node = NeoIdTest.create
        excluded = NeoIdTest.create
        expect(NeoIdTest.where_not(id: excluded)).to eq([node])
      end
    end

    describe 'order' do
      it 'should order by neo_id' do
        nodes = Array.new(3) { NeoIdTest.create }
        expect(NeoIdTest.order(id: :desc).to_a).to eq(nodes.reverse)
      end
    end
  end

  describe 'inheritance' do
    before(:all) do
      before_session do
        module IdProp
          Teacher = UniqueClass.create do
            include Neo4j::ActiveNode
            id_property :my_id, on: :my_method

            def my_method
              'an id'
            end
          end

          class Substitute < Teacher; end

          Vehicle = UniqueClass.create do
            include Neo4j::ActiveNode
            id_property :my_id, auto: :uuid
          end

          class Car < Vehicle; end

          Fruit = UniqueClass.create do
            include Neo4j::ActiveNode

            id_property :my_id
          end

          class Apple < Fruit; end

          Sport = UniqueClass.create do
            include Neo4j::ActiveNode

            id_property :neo_id
          end

          class Skiing < Sport; end
        end
      end
    end

    after(:all) { [IdProp::Teacher, IdProp::Car, IdProp::Apple, IdProp::Sport, IdProp::Skiing].each(&:delete_all) }

    it 'inherits the base id_property' do
      expect(IdProp::Substitute.create.my_id).to eq 'an id'
    end

    it 'works with auto uuid' do
      expect(IdProp::Car.create.my_id).not_to be_nil
    end

    it 'works without conf specified' do
      expect(IdProp::Apple.create.my_id).not_to be_nil
    end

<<<<<<< HEAD
    context 'when a namespaced subclass is defined' do
      before do
        stub_active_node_class('IdProp::Executive') do
          id_property :my_id, on: :my_method
=======
    it 'works with neo_id' do
      node = IdProp::Skiing.create
      expect(node.id).not_to be_nil
      expect(node.id).to eq(node.neo_id)
    end

    context 'when a session is not started' do
      it 'waits until the session is loaded, then sets id property' do
        Neo4j::Session.current.close

        module IdProp
          class Executive
            include Neo4j::ActiveNode
            id_property :my_id, on: :my_method
>>>>>>> ee45de8b

          def my_method
            'an id'
          end
        end

        stub_named_class('IdProp::CEO', IdProp::Executive)
      end

      it 'subclass inherits the primary_key' do
        expect(IdProp::CEO.primary_key).to eq(:my_id)
      end
    end
  end
end<|MERGE_RESOLUTION|>--- conflicted
+++ resolved
@@ -60,31 +60,16 @@
 
     describe 'when having a configuration' do
       before do
-<<<<<<< HEAD
-        Neo4j::Config[:id_property] = :the_id
-        Neo4j::Config[:id_property_type] = :auto
-        Neo4j::Config[:id_property_type_value] = :uuid
+        let_context(:id_property) { :the_id }
+        let_context(:id_property_type) { :auto }
+        let_context(:id_property_type_value) { :uuid }
         stub_active_node_class('Clazz')
-=======
-        before_session do
-          Neo4j::Config[:id_property] = :the_id
-          Neo4j::Config[:id_property_type] = :auto
-          Neo4j::Config[:id_property_type_value] = :uuid
-          stub_const('Clazz', UniqueClass.create do
-            include Neo4j::ActiveNode
-          end)
-        end
->>>>>>> ee45de8b
       end
 
       it 'will set the id_property' do
         node = Clazz.new
         expect(node).to respond_to(:the_id)
-<<<<<<< HEAD
         expect(Clazz.mapped_label.indexes).to match_array [[:the_id]]
-=======
-        expect(Clazz.mapped_label.indexes[:property_keys].sort).to eq([[:the_id]])
->>>>>>> ee45de8b
       end
     end
   end
@@ -526,12 +511,6 @@
       expect(IdProp::Apple.create.my_id).not_to be_nil
     end
 
-<<<<<<< HEAD
-    context 'when a namespaced subclass is defined' do
-      before do
-        stub_active_node_class('IdProp::Executive') do
-          id_property :my_id, on: :my_method
-=======
     it 'works with neo_id' do
       node = IdProp::Skiing.create
       expect(node.id).not_to be_nil
@@ -542,11 +521,8 @@
       it 'waits until the session is loaded, then sets id property' do
         Neo4j::Session.current.close
 
-        module IdProp
-          class Executive
-            include Neo4j::ActiveNode
-            id_property :my_id, on: :my_method
->>>>>>> ee45de8b
+        stub_active_node_class('IdProp::Executive') do
+          id_property :my_id, on: :my_method
 
           def my_method
             'an id'
