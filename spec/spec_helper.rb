# To run coverage via travis
require 'coveralls'
Coveralls.wear!
require 'simplecov'
SimpleCov.start

# To run it manually via Rake
if ENV['COVERAGE']
  require 'simplecov'
  SimpleCov.formatter = SimpleCov::Formatter::HTMLFormatter
  SimpleCov.start
end

require 'bundler/setup'
require 'rspec'
require 'its'
require 'fileutils'
require 'tmpdir'
require 'logger'
require 'active_attr/rspec'

require 'neo4j-core'
require 'neo4j'
require 'unique_class'

require 'pry' if ENV['APP_ENV'] == 'debug'


class MockLogger
  def info(*_args)
  end
end

module Rails
  def self.logger
    MockLogger.new
  end
end


Dir["#{File.dirname(__FILE__)}/shared_examples/**/*.rb"].each { |f| require f }

EMBEDDED_DB_PATH = File.join(Dir.tmpdir, 'neo4j-core-java')

I18n.enforce_available_locales = false

module Neo4jSpecHelpers
  extend ActiveSupport::Concern

  def create_embedded_session
    require 'neo4j-embedded/embedded_impermanent_session'
    session = Neo4j::Session.open(:impermanent_db, EMBEDDED_DB_PATH, auto_commit: true)
    session.start
  end

  def server_username
    ENV['NEO4J_USERNAME'] || 'neo4j'
  end

  def server_password
    ENV['NEO4J_PASSWORD'] || 'neo4jrb rules, ok?'
  end

  def basic_auth_hash
    {
      username: server_username,
      password: server_password
    }
  end

  def server_url
    ENV['NEO4J_URL'] || 'http://localhost:7474'
  end

  def create_server_session(options = {})
    Neo4j::Session.open(:server_db, server_url, {basic_auth: basic_auth_hash}.merge(options))
    delete_db # Should separate this out
  end

  def create_session
    if RUBY_PLATFORM == 'java'
      create_embedded_session
    else
      create_server_session
    end
  end

  def create_named_server_session(name, default = nil)
    Neo4j::Session.open_named(:server_db, name, default, server_url, basic_auth: basic_auth_hash)
  end

  def session
    Neo4j::Session.current
  end

  def log_queries!
    Neo4j::Server::CypherSession.log_with do |message|
      puts message
    end
  end

<<<<<<< HEAD
  # rubocop:disable Style/GlobalVars
  def expect_queries(count)
    start_count = $expect_queries_count
    yield
    expect($expect_queries_count - start_count).to eq(count)
  end
end

$expect_queries_count = 0
Neo4j::Server::CypherSession.log_with do |_message|
  $expect_queries_count += 1
=======
  class_methods do
    def let_config(var_name)
      before do
        @neo4j_config_vars         ||= ActiveSupport::HashWithIndifferentAccess.new
        @neo4j_config_vars[var_name] = Neo4j::Config[var_name]
        Neo4j::Config[var_name]      = yield
      end

      after do
        Neo4j::Config[var_name] = @neo4j_config_vars[var_name]
        @neo4j_config_vars.delete(var_name)
      end
    end
  end
>>>>>>> 59938ae8
end
# rubocop:enable Style/GlobalVars

FileUtils.rm_rf(EMBEDDED_DB_PATH)

Dir["#{File.dirname(__FILE__)}/shared_examples/**/*.rb"].each { |f| require f }

def clear_model_memory_caches
  Neo4j::ActiveNode::Labels.clear_model_for_label_cache
  Neo4j::ActiveNode::Labels.clear_wrapped_models
end

def delete_db
  # clear_model_memory_caches
  Neo4j::Session.current._query('MATCH (n) OPTIONAL MATCH (n)-[r]-() DELETE n,r')
end

Dir[File.dirname(__FILE__) + '/support/**/*.rb'].each { |f| require f }

module ActiveNodeRelStubHelpers
  def stub_active_node_class(class_name, &block)
    stub_const class_name, active_node_class(class_name, &block)
  end

  def stub_active_rel_class(class_name, &block)
    stub_const class_name, active_rel_class(class_name, &block)
  end

  def stub_named_class(class_name, superclass = nil, &block)
    stub_const class_name, named_class(class_name, superclass, &block)
  end

  def active_node_class(class_name, &block)
    named_class(class_name) do
      include Neo4j::ActiveNode

      module_eval(&block) if block
    end
  end

  def active_rel_class(class_name, &block)
    named_class(class_name) do
      include Neo4j::ActiveRel

      module_eval(&block) if block
    end
  end

  def named_class(class_name, superclass = nil, &block)
    Class.new(superclass || Object) do
      @class_name = class_name
      class << self
        attr_reader :class_name
        alias_method :name, :class_name
      end

      module_eval(&block) if block
    end
  end
end

RSpec.configure do |c|
  c.include Neo4jSpecHelpers

  c.before(:all) do
    Neo4j::Session.current.close if Neo4j::Session.current
    create_session
  end

  c.before(:each) do
    Neo4j::Session._listeners.clear
    curr_session = Neo4j::Session.current
    curr_session || create_session
  end

  c.after(:each) do
    if Neo4j::Transaction.current
      puts 'WARNING forgot to close transaction'
      Neo4j::Transaction.current.close
    end
  end

  c.exclusion_filter = {
    api: lambda do |ed|
      RUBY_PLATFORM == 'java' && ed == :server
    end
  }

  c.include ActiveNodeRelStubHelpers
end<|MERGE_RESOLUTION|>--- conflicted
+++ resolved
@@ -99,19 +99,6 @@
     end
   end
 
-<<<<<<< HEAD
-  # rubocop:disable Style/GlobalVars
-  def expect_queries(count)
-    start_count = $expect_queries_count
-    yield
-    expect($expect_queries_count - start_count).to eq(count)
-  end
-end
-
-$expect_queries_count = 0
-Neo4j::Server::CypherSession.log_with do |_message|
-  $expect_queries_count += 1
-=======
   class_methods do
     def let_config(var_name)
       before do
@@ -126,7 +113,18 @@
       end
     end
   end
->>>>>>> 59938ae8
+
+  # rubocop:disable Style/GlobalVars
+  def expect_queries(count)
+    start_count = $expect_queries_count
+    yield
+    expect($expect_queries_count - start_count).to eq(count)
+  end
+end
+
+$expect_queries_count = 0
+Neo4j::Server::CypherSession.log_with do |_message|
+  $expect_queries_count += 1
 end
 # rubocop:enable Style/GlobalVars
 
