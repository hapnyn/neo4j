shared_examples 'saveable model' do
  context 'when attempting to save' do
    it 'should save ok' do
      expect(subject.save).to be true
    end

    it 'should save without raising an exception' do
      expect { subject.save! }.to_not raise_error
    end

    context 'after save' do
      before(:each) { subject.save }

      it { is_expected.to be_valid }

      it { is_expected.to eq(subject.class.find(subject.id.to_s)) }

      it 'should be included in all' do
        expect(subject.class.all.to_a).to include(subject)
      end
    end
  end

  context 'after being saved' do
    # make sure it looks like an ActiveModel model
    include ActiveModel::Lint::Tests

    before :each do
      subject.save
    end

    it { is_expected.to be_persisted }
    it { is_expected.to eq(subject.class.find_by_id(subject.id)) }
    it { is_expected.to be_valid }

    it 'should be found in the database' do
      expect(subject.class.all.to_a).to include(subject)
    end

    it { is_expected.to respond_to(:to_param) }

    # it "should respond to primary_key" do
    #  subject.class.should respond_to(:primary_key)
    # end
<<<<<<< HEAD
=======

    it 'should render as XML' do
      expect(subject.to_xml).to match(/^<\?xml version=/)
    end
>>>>>>> beb9846d
  end
end<|MERGE_RESOLUTION|>--- conflicted
+++ resolved
@@ -42,12 +42,6 @@
     # it "should respond to primary_key" do
     #  subject.class.should respond_to(:primary_key)
     # end
-<<<<<<< HEAD
-=======
 
-    it 'should render as XML' do
-      expect(subject.to_xml).to match(/^<\?xml version=/)
-    end
->>>>>>> beb9846d
   end
 end