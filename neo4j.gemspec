lib = File.expand_path('../lib/', __FILE__)
$LOAD_PATH.unshift lib unless $LOAD_PATH.include?(lib)

require 'neo4j/version'


Gem::Specification.new do |s|
  s.name     = 'neo4j'
  s.version  = Neo4j::VERSION
  s.required_ruby_version = '>= 1.9.3'

  s.authors  = 'Andreas Ronge, Brian Underwood, Chris Grigg'
  s.email    = 'andreas.ronge@gmail.com, brian@brian-underwood.codes, chris@subvertallmedia.com'
  s.homepage = 'https://github.com/neo4jrb/neo4j/'
  s.rubyforge_project = 'neo4j'
  s.summary = 'A graph database for Ruby'
  s.license = 'MIT'
  s.description = <<-EOF
A Neo4j OGM (Object-Graph-Mapper) for use in Ruby on Rails and Rack frameworks heavily inspired by ActiveRecord.
  EOF

  s.require_path = 'lib'
  s.files = Dir.glob('{bin,lib,config}/**/*') + %w(README.md CHANGELOG.md CONTRIBUTORS Gemfile neo4j.gemspec)
  s.executables = ['neo4j-jars']
  s.has_rdoc = true
  s.extra_rdoc_files = %w( README.md )
  s.rdoc_options = ['--quiet', '--title', 'Neo4j.rb', '--line-numbers', '--main', 'README.rdoc', '--inline-source']

  s.add_dependency('orm_adapter', '~> 0.5.0')
<<<<<<< HEAD
  s.add_dependency('activemodel', '~> 5.0.0.beta1')
  s.add_dependency('activesupport', '~> 5.0.0.beta1')
  s.add_dependency('active_attr', '~> 0.8')
  s.add_dependency('neo4j-core', '~> 6.0.0')
=======
  s.add_dependency('activemodel', '~> 4')
  s.add_dependency('activesupport', '~> 4')
  s.add_dependency('neo4j-core', '>= 6.0.0')
>>>>>>> beb9846d
  s.add_dependency('neo4j-community', '~> 2.0') if RUBY_PLATFORM =~ /java/
  s.add_development_dependency('railties', '~> 5.0.0.beta1')
  s.add_development_dependency('pry')
  s.add_development_dependency('os')
  s.add_development_dependency('rake')
  s.add_development_dependency('yard')
  s.add_development_dependency('guard')
  s.add_development_dependency('guard-rubocop')
  s.add_development_dependency('guard-rspec')
  s.add_development_dependency('rubocop', '~> 0.34.0')
end<|MERGE_RESOLUTION|>--- conflicted
+++ resolved
@@ -27,16 +27,10 @@
   s.rdoc_options = ['--quiet', '--title', 'Neo4j.rb', '--line-numbers', '--main', 'README.rdoc', '--inline-source']
 
   s.add_dependency('orm_adapter', '~> 0.5.0')
-<<<<<<< HEAD
-  s.add_dependency('activemodel', '~> 5.0.0.beta1')
-  s.add_dependency('activesupport', '~> 5.0.0.beta1')
-  s.add_dependency('active_attr', '~> 0.8')
-  s.add_dependency('neo4j-core', '~> 6.0.0')
-=======
-  s.add_dependency('activemodel', '~> 4')
-  s.add_dependency('activesupport', '~> 4')
+  s.add_dependency('activemodel', '>= 4')
+  s.add_dependency('activesupport', '>= 4')
   s.add_dependency('neo4j-core', '>= 6.0.0')
->>>>>>> beb9846d
+
   s.add_dependency('neo4j-community', '~> 2.0') if RUBY_PLATFORM =~ /java/
   s.add_development_dependency('railties', '~> 5.0.0.beta1')
   s.add_development_dependency('pry')
