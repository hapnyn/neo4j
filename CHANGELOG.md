--- conflicted
+++ resolved
@@ -3,7 +3,12 @@
 This file should follow the standards specified on [http://keepachangelog.com/]
 This project adheres to [Semantic Versioning](http://semver.org/).
 
-<<<<<<< HEAD
+## [6.1.12] - 05-27-2016
+
+### Fixed
+
+- Fix to `find_in_batches` (thanks to ProGM / see #1208)
+
 ## [6.1.11] - 05-25-2016
 
 ### Fixed
@@ -88,13 +93,12 @@
 
 - `config/neo4j.yml` now renders with an ERB step (thanks to mrstif via #1060)
 - `#increment`, `#increment!` and `#concurrent_increment!` methods added to instances of ActiveNode and ActiveRel (thanks to ProGM in #1074)
-=======
+
 ## [6.0.9] - 05-27-2016
 
 ### Fixed
 
 - Fix to `find_in_batches` (thanks to ProGM / see #1208)
->>>>>>> 0ca14f2b
 
 ## [6.0.8] - 03-14-2016
 
