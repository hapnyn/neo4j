# Change Log
All notable changes to this project will be documented in this file.
This file should follow the standards specified on [http://keepachangelog.com/]
This project adheres to [Semantic Versioning](http://semver.org/).

<<<<<<< HEAD
## Unreleased

### Changed

- All explicit dependencies on `ActiveAttr` code that was not removed outright can now be found in the `Neo4j::Shared` namespace.
- All type conversion uses Neo4j.rb-owned converters in the `Neo4j::Shared::TypeConverters` namespace. This is of particular importance where `Boolean` is concerned. Where explicitly using `ActiveAttr::Typecasting::Boolean`, use `Neo4j::Shared::Boolean`.
- `Neo4j::Shared::TypeConverters.converters` was replaced with `Neo4j::Shared::TypeConverters::CONVERTERS`.

### Added

- A number of modules and unit tests were moved directly from the ActiveAttr gem, which is no longer being maintained.
- `ActiveNode` models now respond to `update_all` (thanks ProGM / #1113)
- Association chains now respond to `update_all` and `update_all_rels` (thanks ProGM / #1113)

### Removed

- All external [ActiveAttr](https://github.com/cgriego/active_attr) dependencies.
- All `call` class methods from Type Converters. Use `to_ruby` instead.
=======
## [6.1.6] - 2016-02-03

### Added

- `wait_for_connection` configuration variable allows you to tell the gem to wait for up to 60 seconds for Neo4j to be available.  This is useful in environments such as Docker Compose
>>>>>>> d188d9e4

## [6.1.5] - 2016-01-28

### Fixed

- Calls to `.find`/`.find_by_id`/`.find_by_ids` now respect scopes and associations

## [6.1.4] - 2016-01-26

### Fixed

- Model generators now respect module namespaces (thanks to michaeldelorenzo in #1119)

## [6.1.3] - 2016-01-20

### Fixed

- Issue where `ActiveRel.create` would not work with `RelatedNode` (`rel.from_node`) instances (Thanks, djvs #1107)

## [6.1.2] - 2016-01-19

### Fixed

- Issue where `inspect` failed outside of Rails (Thanks to louspringer, #1111)

## [6.1.1] - 2016-01-01

### Fixed

- Fixed version requirement for `neo4j-core` in gemspec

## [6.1.0] - 2016-01-01

### Changed

- When a `model_class` is specified on an association which is not an ActiveNode model, an error is raised
- The `model_class` option on associations can no longer be a `Class` constant (should be a String, Symbol, nil, false, or an Array of Symbols/Strings)
- The `rel_class` option on associations can no longer be a `Class` constant (should be a String, Symbol, or nil)
- The `from_class` and `to_class` arguments can no longer be a `Class` constant (should be a String, Symbol, :any, or false)
- ActiveNode and ActiveRel models can now be marshaled (thanks to jhoffner for the suggestion in #1093)

### Fixed

- Inheritance of properties in ActiveRel is fixed (see #1080)

### Added

- `config/neo4j.yml` now renders with an ERB step (thanks to mrstif via #1060)
- `#increment`, `#increment!` and `#concurrent_increment!` methods added to instances of ActiveNode and ActiveRel (thanks to ProGM in #1074)

## [6.0.6] - 01-20-2016

### Fixed

- Issue where `inspect` failed outside of Rails (Thanks to louspringer, #1111)

## [6.0.5] - 12-29-2015

### Fixed

- If a property and a scope have the same name, a "Stack level too deep" error occurs.  Fixed by removing the instance method which scopes define.  Could break something, but I very much doubt anybody is using this, and if they are it's likely a bug (#1088)

## [6.0.4] - 12-23-2015

### Fixed

- When a `model_class` is specified on an association which is not an ActiveNode model, an error is raised

## [6.0.3] - 12-18-2015

### Fixed

- Fixed issue where find_or_create was prioritizing property`s default value rather than what was being passed in (Thanks to brucek via #1071)

## [6.0.2] - 12-16-2015

### Fixed

- Fixed issue where association setting can't be set on initialize via #new (#1065)

## [6.0.1] - 11-27-2015

### Fixed

- `#with_associations` should use multiple `OPTIONAL MATCH` clauses instead of one so that matches are independent (behavior changed in Neo4j 2.3.0) (forward ported from 5.2.15)

## [6.0.0] - 11-24-2015

### Fixed

- Refactor unpersisted association logic to store objects directly on the object rather than the association proxy since different association proxies may be created at different times (see #1043)

## [6.0.0.rc.4] - 11-19-2015

### Fixed

- Following a '#with' with a '#count' no longer causes issues with variables specified twice

## [6.0.0.rc.3] - 11-18-2015

### Fixed

- Removed extra `MATCH` which occurs from `proxy_as` calls

## [6.0.0.rc.2] - 11-17-2015

### Changed

- `QueryProxy#<<` and `#create`, when `rel_class` option is set, will use `RelClass.create!` instead of `create` to alert the user of failed rel creations.

## [6.0.0.rc.1] - 11-13-2015

This release contains no changes since the last alpha. Below are all modifications introduced in alpha releases.

### Changed

- `_classname` property has been completely removed, officially dropping support for Neo4j < 2.1.5.
- `ActiveRel#creates_unique` and the `:unique` Association option take arguments to control how the query is built. See https://github.com/neo4jrb/neo4j/pull/1038.
- `#<<` and `#create` methods on associations now create with the `rel_class` when available so that validations/callbacks/defaults are all used as expected
- Allow calling of `#method=` methods via model `new` method `Hash` argument
- Remove uniqueness validation for `id_property` because we already have Neo4j constraints
- Improved eager loading when no with_associations is specified (see #905)
- Change size and length so that they match expected Ruby / ActiveRecord behavior (see http://stackoverflow.com/questions/6083219/activerecord-size-vs-count and #875)
- Refactoring around indexing and constraints in `Neo4j::ActiveNode`. The public interfaces are unchanged.
- `Neo4j::Shared::DeclaredPropertyManager` was renamed `Neo4j::Shared::DeclaredProperties`. All methods referencing the old name were updated to reflect this.
- Methods that were using `Neo4j::Session#on_session_available` were updated to reflect the upstream change to `on_next_session_available`.
- `rel_where` will now use ActiveRel classes for type conversion, when possible.
- Converters will look for a `converted?` method to determine whether an object is of the appropriate type for the database. This allows converters to be responsible for multiple types, if required.
- Removed the ability to set both an exact index and unique constraint on the same property in a model. Unique constraints also provide exact indexes.
- Deprecated all methods in ActiveRel's Query module except for those that allow finding by id.
- Return `true` on successful `#save!` calls (Thanks to jmdeldin)

### Added

- Optional three-argument signature for `ActiveRel#create` and `#create!`, just like `initialize`.
- Alternate `ActiveRel` init syntax: `RelClass.new(from_node, to_node, args)`. This is optional, so giving a single hash with props with or without nodes is still possible.
- `ActiveRel` `create` actions can now handle unpersisted nodes.
- `rel_order` method for association chaining
- Support `config/neo4j.yaml`
- Look for ENV variables for Neo4j URL / path for Rails apps
- New classes for schema operations, predictably called `Neo4j::Schema::Operation` and subclasses `UniqueConstraintOperation` and `ExactIndexOperation`. These provide methods to aid in the additional, removal, and presence checking of indexes and constraints.
- A few methods were added to `Neo4j::Shared::DeclaredProperties` to make it easier to work with. In particular, `[key]` acts as a shortcut for `DeclaredProperties#registered_properties`.
- Type Converters were added for String, Integer, Fixnum, BigDecimal, and Boolean to provide type conversion for these objects in QueryProxy.
- Support for Array arguments to ActiveRel's `from_class` and `to_class`.

### Fixed

- Regression RE: properties being overwritten with their defaults on save in alpha.10.
- Long properties in `ActiveNode`/`ActiveRel` `#inspect` are truncated
- Property defaults are set initially when an instance of a model is loaded, then checked again before save to ensure `valid?` works.
- `QueryProxy` was not converting Boolean properties correctly
- Certain actions that were intended as once-in-the-app's-lifetime events, notably schema operations, will only occur immediately upon the first session's establishment.
- Context now set for Model.all QueryProxy so that logs can reflect that it wasn't just a raw Cypher query

### Removed

- Railtie was removing username/password and putting them into the session options.  This has been unneccessary in `neo4j-core` for a while now

## [6.0.0.alpha.12] - 11-5-2015

### Changed
- `_classname` property has been completely removed, officially dropping support for Neo4j < 2.1.5.
- `ActiveRel#creates_unique` and the `:unique` Association option take arguments to control how the query is built. See https://github.com/neo4jrb/neo4j/pull/1038.

### Added
- Optional three-argument signature for `ActiveRel#create` and `#create!`, just like `initialize`.

## [6.0.0.alpha.11] - 11-3-2015

### Fixed
- Regression RE: properties being overwritten with their defaults on save in alpha.10.

### Changed
- `#<<` and `#create` methods on associations now create with the `rel_class` when available so that validations/callbacks/defaults are all used as expected
- Allow calling of `#method=` methods via model `new` method `Hash` argument

### Added
- Alternate `ActiveRel` init syntax: `RelClass.new(from_node, to_node, args)`. This is optional, so giving a single hash with props with or without nodes is still possible.

## [6.0.0.alpha.10] - 11-2-2015

### Fixed
- Long properties in `ActiveNode`/`ActiveRel` `#inspect` are truncated
- Property defaults are set initially when an instance of a model is loaded, then checked again before save to ensure `valid?` works.

### Added
- `ActiveRel` `create` actions can now handle unpersisted nodes.

## [6.0.0.alpha.9] - 10-27-2015

### Fixed
- `uninitialized constant Neo4j::Core::CypherSession` error

## [6.0.0.alpha.8] - 10-19-2015

### Added

- `rel_order` method for association chaining

## [6.0.0.alpha.7] - 10-19-2015

### Changed

- Remove uniqueness validation for `id_property` because we already have Neo4j constraints

### Added

- Support `config/neo4j.yaml`

## [6.0.0.alpha.6] - 10-18-2015

### Changed

- Improved eager loading when no with_associations is specified (see #905)

## [6.0.0.alpha.5] - 10-18-2015

### Changed

- Change size and length so that they match expected Ruby / ActiveRecord behavior (see http://stackoverflow.com/questions/6083219/activerecord-size-vs-count and #875)

## [6.0.0.alpha.4] - 10-17-2015

### Fixed

- `QueryProxy` was not converting Boolean properties correctly

## [6.0.0.alpha.3] - 10-14-2015

### Removed

- Railtie was removing username/password and putting them into the session options.  This has been unneccessary in `neo4j-core` for a while now

## [6.0.0.alpha.2] - 10-14-2015

### Added

- Look for ENV variables for Neo4j URL / path for Rails apps

## [6.0.0.alpha.1] - 10-12-2015

### Changed

- Refactoring around indexing and constraints in `Neo4j::ActiveNode`. The public interfaces are unchanged.
- `Neo4j::Shared::DeclaredPropertyManager` was renamed `Neo4j::Shared::DeclaredProperties`. All methods referencing the old name were updated to reflect this.
- Methods that were using `Neo4j::Session#on_session_available` were updated to reflect the upstream change to `on_next_session_available`.
- `rel_where` will now use ActiveRel classes for type conversion, when possible.
- Converters will look for a `converted?` method to determine whether an object is of the appropriate type for the database. This allows converters to be responsible for multiple types, if required.
- Removed the ability to set both an exact index and unique constraint on the same property in a model. Unique constraints also provide exact indexes.
- Deprecated all methods in ActiveRel's Query module except for those that allow finding by id.
- Return `true` on successful `#save!` calls (Thanks to jmdeldin)

### Added

- New classes for schema operations, predictably called `Neo4j::Schema::Operation` and subclasses `UniqueConstraintOperation` and `ExactIndexOperation`. These provide methods to aid in the additional, removal, and presence checking of indexes and constraints.
- A few methods were added to `Neo4j::Shared::DeclaredProperties` to make it easier to work with. In particular, `[key]` acts as a shortcut for `DeclaredProperties#registered_properties`.
- Type Converters were added for String, Integer, Fixnum, BigDecimal, and Boolean to provide type conversion for these objects in QueryProxy.
- Support for Array arguments to ActiveRel's `from_class` and `to_class`.

### Fixed

- Certain actions that were intended as once-in-the-app's-lifetime events, notably schema operations, will only occur immediately upon the first session's establishment.
- Context now set for Model.all QueryProxy so that logs can reflect that it wasn't just a raw Cypher query

## [5.2.15] - 11-27-2015

### Fixed

- `#with_associations` should use multiple `OPTIONAL MATCH` clauses instead of one so that matches are independent (behavior changed in Neo4j 2.3.0)

## [5.2.13] - 10-26-2015

### Fixed
- Fixed `#after_initialize` and `#after_find` callbacks.
- The `#touch` method should to raise errors when unsuccessful and avoid `#attributes` for performance.

## [5.2.12] - 10-25-2015

### Fixed
- Fix the `#touch` method for `ActiveNode` and `ActiveRel`

## [5.2.11] - 10-18-2015

### Fixed
- Unable to give additional options as first argument to chained QueryProxy method

## [5.2.10] - 10-14-2015

### Fixed
- `has_one` does not define `_id` methods if they are already defined.  Also use `method_defined?` instead of `respond_to?` since it is at the class level

## [5.2.9] - 09-30-2015

### Fixed
- Better error message for `ActiveRel` creation when from_node|to_node is not persisted

## [5.2.8] - 09-30-2015

### Fixed
- Support `references` in model/scaffold generators

## [5.2.7] - 09-25-2015

### Fixed
- Allow for association `model_class` to be prepended with double colons

## [5.2.6] - 09-16-2015

### Fixed

- Fixed issue where caching an association causes further queries on the association to return the cached result

## [5.2.5] - 09-11-2015

### Fixed

- Regression in last release caused properties to revert to default on update if not present in the properties for update

## [5.2.4] - 09-11-2015

### Fixed
- Use `debug` log level for query logging
- `updated_at` properties were not being added up `update` events, only updated.
- Default values of Boolean properties were not being set when `default: false`
- `props_for_update` was using String keys instead of Symbols, like `props_for_update`
- `props_for_create` and `props_for_update` were not adding default property values to the hash.
- ActiveNode's `merge` and `find_or_create` methods were not setting default values of declared properties when `ON CREATE` was triggered. The code now uses `props_for_create`.

## [5.2.3] - 09-07-2015

Added bugfixes from 5.1.4 and 5.1.5 that were missed in earlier 5.2.x releases:
- `AssociationProxy` now responds to `serializable_hash` so that `include` can be used in `render json` in Rails controllers
- Fixed errors when trying to call `#{association}_ids=` on an unpersisted node with UUIDs or an array thereof.
- Removed extra Cypher query to replace relationships when working with unpersisted nodes and association=.
- Bug related to Rails reloading an app and returning nodes without first reinitializing models, resulting in CypherNodes.

## [5.2.2] - 09-06-2015

### Fixed
- Fixed setting of association(_id|_ids) on .create

## [5.2.1] - 09-04-2015

### Fixed
- Now possible to configure `record_timestamps` with rails `config`

## [5.2.0] - 08-30-2015

### Added
- `props_for_persistence`, `props_for_create`, `props_for_update` instance methods for all nodes and rels. Each returns a hash with properties appropriate for sending to the database in a Cypher query to create or update an object.
- Added `record_timestamps` configuration do default all `ActiveNode` and `ActiveRel` models to have `created_at` and `updated_at` timestamps (from #939, thanks @rebecca-eakins)
- Added `timestamp_type` configuration to specify how timestamps should be stored (from #939, thanks @rebecca-eakins)

### Changed
- Methods related to basic node and rel persistence (`save`, `create_model`, `_create_node`, others) were refactored to make the processes simpler, clearer, and slightly faster.
- Unit test directory structure was rearranged to mirror the `lib` directory.

## [5.1.3] - 08-23-2015

### Fixed
- `has_one` associations are now properly cached (like `has_many` associations)
- `QueryProxy` now responds to `#to_ary`.  Fixes integration with ActiveModelSerializer gem


## [5.1.2] - 08-20-2015

### Fixed
- When association has `model_class` and `type: false` the association doesn't work (see: https://github.com/neo4jrb/neo4j/pull/930)

## [5.1.1] - 08-19-2015

### Fixed
- Fixed a bug where the `Neo4j::Timestamps` mixin was not able to be included

## [5.1.0.rc.3] - 08-17-2015

### Fixed
- Associations defined in ActiveNode models will delegate `unique?` to the model set in `rel_class`. This makes it easier for the rel class to act as the single source of truth for relationship behavior.

### Added
- ActiveRel: `#{related_node}_neo_id` instance methods to match CypherRelationship. Works with start/from and end/to.
- ActiveRel: `type` now has a new alias, `rel_type`. You might recognize this from the `(Cypher|Embedded)Relationship` class and ActiveNode association option.
- Contributing to the gem? Rejoice, for it now supports [Dotenv](https://github.com/bkeepers/dotenv).

## [5.1.0.rc.2] - 08-16-2015

### Added
- Ability to use `#where_not` method on `ActiveNode` / `QueryProxy`

## [5.1.0.rc.1] - 08-14-2015

### Fixed
- Added a `before_remove_const` method to clear cached models when Rails `reload!` is called. 5.0.1 included a workaround but this appears to cut to the core of the issue. See https://github.com/neo4jrb/neo4j/pull/855.
- To prevent errors, changing an index to constraint or constraint to index will drop the existing index/constraint before adding the new.
- Fixed `AssociationProxy#method_missing` so it properly raises errors.

### Added
- Added ability to view `model_class` from `Association` class for `rails_admin` Neo4j adapter
- QueryProxy `where` will now look for declared properties matching hash keys. When found, it will send the value through that property's type converter if the type matches the property's unconverted state.
- Improved handling of unpersisted nodes with associations. You can now use `<<` to create associations between unpersisted nodes. A `save` will cascade through unpersisted objects, creating nodes and rels along the way. See https://github.com/neo4jrb/neo4j/pull/871
- Support formatted cypher queries for easy reading by humans via the `pretty_logged_cypher_queries` configuration variable
- Ability to query for just IDs on associations
- On `QueryProxy` objects you can now use an `:id` key in `where` and `find_by` methods to refer to the property from `id_property` (`uuid` by default)
- Added `ActiveRel.creates_unique` and deprecated `ActiveRel.creates_unique_rel`
- Added #inspect method to ActiveRel to show Cypher-style representation of from node, to node, and relationship type
- Added `Neo4j::Timestamps`, `Neo4j::Timestamps::Created`, and `Neo4j::Timestamps::Updated` mixins to add timestamp properties to `ActiveNode` or `ActiveRel` classes

### Changed

- Methods related to ActiveNode's IdProperty module were refactored to improve performance and simplify the API. Existing `default_properties` methods were reworked to reflect their use as-implemented: storage for a single default property, not multiple.
- Implementation adjustments that improve node and rel initialization speed, particularly when loading large numbers of objects from the database.

## [5.0.15] - 08-12-2015

### Fixed

- `reload!` within Rails apps will work correctly. An earlier release included a workaround but this uses ActiveModel's system for clearing caches to provide a more thorough resolution.

## [5.0.14] - 08-09-2015

### Fixed

- Calling `all` on a QueryProxy chain would cause the currently set node identity within Cypher to be lost.

## [5.0.13] - 08-07-2015

### Fixed
- Backport AssociationProxy#method_missing fix to raise errors on invalid methods
- Fix the count issue on depth two associations (#881)

## [5.0.12] - ?

### Fixed
- Break between associations so that potential `where` clauses get applied to the correct `(OPTIONAL )MATCH` clause

### Fixed
- Delegate `first` and `last` from `AssociationProxy` to `QueryProxy`
- Fix `order` behavior for `first` and `last` in `QueryProxy`

## [5.0.11] - ?

### Fixed
- Delegate `first` and `last` from `AssociationProxy` to `QueryProxy`
- Fix `order` behavior for `first` and `last` in `QueryProxy`

## [5.0.10] - 2015-07-31

### Fixed
- Fix what should have been a very obvious bug in `_active_record_destroyed_behavior` behavior
- Add eager loading to QueryProxy so that it works in all expected places

## [5.0.9] - 2015-07-29

### Fixed
- "NameError: uninitialized constant Class::Date" (https://github.com/neo4jrb/neo4j/issues/852)

## [5.0.8] - 2015-07-26

### Changed
- Copied QueryClauseMethods doc from master

## [5.0.7] - 2015-07-26

### Changed
- Copied `docs` folder from master because a lot of work had gone into the docs since 5.0.0 was released

## [5.0.6] - 2015-07-22

### Fixed
- Fix query logging so that by default it only outputs to the user in the console and development server.  Logger can be changed with `neo4j.config.logger` configuration option

## [5.0.5] - 2015-07-19

### Added
- Added `log_cypher_queries` configuration option so that queries aren't on by default but that they can be controlled

## [5.0.4] - 2015-07-17

### Fixed
- Fixed bug which caused `QueryProxy` context to repeat (showed up in query logging)

## [5.0.3] - 2015-07-14

### Changed
- Moved `#with_associations` method from `AssociationProxy` to `QueryProxy` so that all `QueryProxy` chains can benefit from it.
- Added `_active_record_destroyed_behavior` semi-hidden configuration variable so that behavior for `ActiveNode#destroyed?` and `ActiveRel#destroyed?` can be changed to upcoming 6.0.0 behavior (matching ActiveRecord) where the database is not accessed.

## [5.0.2] - 2015-06-30

### Fixed
- Fix error when calling `#empty?` or `#blank?` on a query chain with on `order` specified
- Make `#find_each` and `#find_in_batches` return the actual objects rather than the result objects
- Query logging on console should be to STDOUT with `puts`.  Using `Rails.logger` outputs to the file in the `log` directory
- Modified queryproxy include? to accept a uuid instead of full node

## [5.0.1] - 2015-06-23

### Fixed
- Longstanding bug that would prevent association changes (`<<` and ActiveRel.create) in Rails after `reload!` had been called, see https://github.com/neo4jrb/neo4j/pull/839
- ActiveNode#inspect wasn't displaying the id_property
- Default property values and magic typecasting not being inherited correctly

### Changed
- In the absense of a `model_class` key, associations defined in ActiveNode models will use `from_/to_class` defined in `rel_class` to find destination. (Huge thanks to @olance, #838)
- ActiveRel's DSL was made a bit friendlier by making the `type`, `from_class` and `to_class` methods return their set values when called without arguments.
- Reworked ActiveRel's wrapper to behave more like ActiveNode's, removing some duplicate methods and moving others to Neo4j::Shared, resulting in a big performance boost when returning large numbers of rels.
- Updated gemspec to require neo4j-core 5.0.1+

### Added
- ActiveRel was given `find_or_create_by`, usable across single associations.

## [5.0.0] - 2015-06-18

### Fixed
- Prevented `to_key` from requiring an extra DB query. (See https://github.com/neo4jrb/neo4j/pull/827)

### Added
- QueryProxy associations accept `labels: false` option to prevent generated Cypher from using labels.

### Changed
- Properties explicitly set to type `Time` will no longer be converted to `DateTime`.

## [5.0.0.rc.3] - 2015-06-07

### Fixed
- Associations now allow `unique` option.  Error handling is generalized to make this testable (Thanks to @olance, see #824)

## [5.0.0.rc.2] - 2015-05-20

### Changed
- Set Ruby version requirement back to 1.9.3 because of problems with JRuby

## [5.0.0.rc.1] - 2015-05-20

### Changed
- Ruby 2.0.0 now required (>= 2.2.1 is recommended)
- All `ActiveNode` associations now require either a `type`, `origin`, or `rel_class` option.  Only one is allowed
- Defining associations will fail if unknown options are used (#796)
- `Model#find` fails if no node found (`Model#find_by` available when `nil` result desired) (#799)
- `#find_or_create` and `#merge` model class methods have been added
- Ensuring that all model callbacks are happening within transactions
- Major refactoring using `rubocop` with a lot of focus on speed improvements
- Specifically when loading many nodes at once we've measured 3x speed improvements

### Fixed
- `#find` on `QueryProxy` objects now does a model `find` rather than an `Enumerable` find
- Subclassed model classes now both create and query against it's ancestor's labels in addition to it's own (#690)
- `#first` and `#last` now work property when precedend by an `#order` in a `QueryProxy` chain (#720)
- `#count` when called after `#limit` will be performed within the bounds of limit specified

### Added
- Eager Loading is now supported!  See: [http://neo4jrb.readthedocs.org/en/latest/ActiveNode.html#eager-loading]
- Associations now return `AssociationProxy` objects (which are `Enumerable`) which have convenient `#inspect` methods for cleaner viewing in the Ruby console
- `model_class` key on associations now supports an Array (#589)
- When using `all` inside of a class method an argument for the node name can now be passed in (#737)
- Query(Proxy) syntax of `where("foo = ?", val)` and `where("foo = {bar}", bar: val)` now supported (#675)
- `module_handling` config option now available to control how class module namespaces translate to Neo4j labels (#753) (See: [http://neo4jrb.readthedocs.org/en/latest/Configuration.html])
- `#id_property` method has new `constraints` option to disable automatic uuid constraint (#738/#736)

(There are probably other changes too!)

**Changes above this point should conform to [http://keepachangelog.com/]**

## [4.1.2]
- Fixes two bugs related to inheritance: one regarding ActiveRel classes and relationship types, the other regarding ActiveNode primary_key properties not being set when a model is loaded prior to Neo4j session.

## [4.1.1]
- Switches use of Fixnum to Integer to improve 32-bit support

## [4.1.0]
This release includes many performance fixes and new features. The most notable:
- Huge stylist cleanup/refactoring by Brian on the entire gem by Brian armed with Rubocop. See http://neo4jrb.io/blog/2014/12/29/stay-out-of-trouble.html.
- Every node create, update, and destroy is now wrapped in a transaction. See http://neo4jrb.io/blog/2015/01/06/transactions_everywhere.html.
- New `dependent` options for associations: `:delete`, `:destroy`, `:delete_orphans`, `:destroy_orphans`. See http://neo4jrb.io/blog/2015/01/07/association_dependent_options.html.
- New `unique: true` option for associations, `creates_unique_rel` class method for ActiveRel. Both of these will result in relationship creation Cypher using "CREATE UNIQUE" instead of "CREATE".
- Fixed an n+1 query issue during node creation and update.
- Dieter simplified some code related to frozen attributes. See https://github.com/neo4jrb/neo4j/pull/655.
We now have a new website online at http://neo4jrb.io! Keep an eye on it for news and blogs related to this and other projects.

## [4.0.0]
- Change neo4j-core dependency from 3.1.0 to 4.0.0.

## [4.0.0.rc.4]
- _classname property is disabled by default for ActiveRel! It had been disabled for ActiveNode, this just evens the score.
- Fixes a bug to create better `result` labels in Cypher.
- Made the `delete_all` and `destroy_all` ActiveNode class methods consistent with their ActiveRecord counterparts. `destroy_all` previously performed its deletes in Cypher but it should have been returning nodes to Ruby and calling `destroy`. `delete_all` didn't exist at all.

## [4.0.0.rc.3]
Released minutes after rc.2 to catch one late addition!
- Adds serialization support for QueryProxy.

## [4.0.0.rc.2]
This release builds on features introduced in the first RC. We are releasing this as another RC because the API may be tweaked before release.
- New `proxy_as` for Core::Query to build QueryProxy chains onto Core::Query objects!
- Using `proxy_as`, new `optional` method in QueryProxy to use the `OPTIONAL MATCH` Cypher function.
- `match_to` and methods that depend on it now support arrays of nodes or IDs.
- New `rels_to`/`all_rels_to` methods.
- New `delete` and `destroy` methods in QueryProxy to easily remove relationships.
- Serialized objects will include IDs by default.

## [4.0.0.rc.1]
This release introduces API changes that may be considered breaking under certain conditions. See See https://github.com/neo4jrb/neo4j/wiki/Neo4j.rb-v4-Introduction.
Please use https://github.com/neo4jrb/neo4j/issues for support regarding this update! You can also reach us on Twitter: @neo4jrb (Brian) and @subvertallmedia (Chris).
- Default behavior changed: relationship types default to all caps, no prepending of "#". This behavior can be changed.
- ActiveRel models no longer require explicit calling of `type`. When missing, the model will infer a type using the class name following the same rules used to determine automatic relationship types from ActiveNode models.
- _classname properties will not be added automatically if you are using a version Neo4j >= 2.1.5. Instead, models are found using labels or relationship type. This is a potentially breaking change, particularly where ActiveRel is concerned. See the link at the beginning of this message for the steps required to work around this.
- Query scopes are now chainable! Call `all` at the start of your scope or method to take advantage of this.
- Changes required for Neo4j 2.2.
- Support for custom typecasters.
- New method `rel_where`, expanded behavior of `match_to` and `first_rel_to`
- Implemented ActiveSupport load hooks.
- Assorted performance improvements and refactoring.

## [3.0.4]
- Gemspec requires the latest neo4j-core.
- Fixed a pagination bug — thanks, @chrisgogreen!
- New QueryProxy methods `match_to` and `first_rel_to` are pretty cool.
- include_root_in_json is now configurable through config.neo4j.include_root_in_json or Neo4j::Config[:include_root_in_json]. Also cool.
- There's a new `delete_all` method for QueryProxy, too.
- @codebeige removed the `include?` class method, which was smart.
- Did I mention we won an award from Neo Tech? Check it out. https://github.com/neo4jrb/neo4j#welcome-to-neo4jrb

## [3.0.3]
- Gemspec has been updated to require neo4j-core 3.0.5
- Added `find_in_batches`
- Pagination has been updated to allow better ordering. Relaunch of neo4j-will_paginate as neo4j-will_paginate_redux is imminent!
- Everything is better: `create`'s handling of blocks, better behavior from `count`, better ActiveRel from_class/to_class checks, better handling of rel_class strings, and more
- Added a new find_or_create_by class method

Big thanks to new contributors Miha Rekar and Michael Perez! Also check out or Github issues, where we're discussing changes for 3.1.0. https://github.com/neo4jrb/neo4j/issues

## [3.0.2]
- "Model#all" now evaluates lazily, models no longer include Enumerable
- Faster, more efficient uniqueness validations
- Adjusted many common queries to use params, will improve performance
- ActiveRel fixes: create uses Core Query instead of Core's `rels` method, `{ classname: #{_classname} }` no longer inserted into every query, find related node IDs without loading the nodes
- Allow inheritance when checking model class on a relation (Andrew Jones)
- Provided migrations will use Rake.original_dir instead of Rails.env to provide better compatibility with frameworks other than Rails
- rel_class option in ActiveNode models will now accept string of a model name
- Additional bug fixes

## [3.0.1]
- Removed reference to neo4j-core from Gemfile and set neo4j.gemspec to use neo4j-core ~>3.0.0

## [3.0.0]
No change from rc 4

## [3.0.0.rc.4]
- UUIDs are now automatically specified on models as neo IDs won't be reliable
in future versions of neo4j
- Migrations now supported (including built-in migrations to migrate UUIDs and
insert the _classname property which is used for performance)
- Association reflection
- Model.find supports ids/node objects as well as arrays of id/node objects
- rake tasks now get automatically included into rails app


## [3.0.0.rc.3]
- thread safety improvements
- scope and general refactoring
- Added ability to create relationships on init (persisted on save)

## [3.0.0.rc.2]
- Use newer neo4j-core release

## [3.0.0.rc.1]
- Support for count, size, length, empty, blank? for has_many relationship
- Support for rails logger of cypher queries in development
- Support for distinct count
- Optimized methods: https://github.com/andreasronge/neo4j/wiki/Optimized-Methods
- Queries should respect mapped label names (#421)
- Warn if no session is available
- Fix broken == and equality (#424)

## [3.0.0.alpha.11]
- Bug fixes

## [3.0.0.alpha.10]
- ActiveRel support, see Wiki pages (chris #393)

## [3.0.0.alpha.9]
- Complete rewrite of the query api, see wiki page (#406, chris, brian)
- Performance improvements (#382,#400, #402, chris)
- idproperty - user defined primary keys (#396,#389)
- Reimplementation of Neo4j::Config
- Serialization of node properties (#381)
- Better first,last syntax (#379)

## [3.0.0.alpha.8]
- Integration with new Query API from neo4j-core including:
- - .query_as and #query_as methods to get queries from models (#366)
- - .qq method for QuickQuery syntax ( https://github.com/andreasronge/neo4j/wiki/Neo4j-v3#quickquery-work-in-progress / #366)
- Before and after callbacks on associations (#373)
- .find / .all / .count changed to be more like ActiveRecord
- .first / .last methods (#378)
- .find_by / .find_by! (#375)

## [3.0.0.alpha.7]
- Bug fix uniqueness-validator (#356 from JohnKellyFerguson)
- Many improvements, like update_attributes and validation while impl orm_adapter, Brian Underwood
- Impl orm_adapter API for neo4j so it can be used from for example devise, Brian Underwood (#355)
- Fix of inheritance of Neo4j::ActiveNode (#307)
- Expose add_label, and remove_label (#335)
- Fixed auto loading of classes bug, (#349)
- Bumped neo4j-core, 3.0.0.alpha.16

## [3.0.0.alpha.6]
- Support for Heroku URLs, see wiki https://github.com/andreasronge/neo4j/wiki/Neo4j-v3 (#334)

## [3.0.0.alpha.5]
- Added allow session options via 'config.neo4j.session_options' so it can run on heroku (#333)
- Relaxed Dependencies for Rails 4.1 (#332)
- Using neo4j-core version 3.0.0.alpha.12

## [3.0.0.alpha.4]
- Implemented validates_uniqueness_of (#311)
- Using neo4j-core version 3.0.0.alpha.11

## [3.0.0.alpha.3]
- Support for rails scaffolds
- Support for created_at and updated_at (#305)
- Support for ability to select a session to use per model (#299)
- BugFix: updating a model should not clear out old properties (#296)

## [3.0.0.alpha.2]
- Support for both embedded (only JRuby) and server API (runs on MRI Ruby !)
- Simple Rails app now work
- Support for has_n and has_one method
- ActiveModel support, callback, validation
- Declared properties (via active_attr gem)

## [2.3.0 / 2013-07-18]
- Fix Issue with HA console when ruby-debug is loaded (#261, thekendalmiller)
- Use 1.9 Neo4j

## [2.2.4 / 2013-05-19]
- get_or_create should return wrapped ruby nodes, alex-klepa, #241, #246
- Make sure freeze does not have side effects, #235
- Fix for carrierwave-neo4j (attribute_defaults), #235

## [2.2.3 / 2012-12-28]
- Support for HA cluster with neo4j 1.9.X, #228, #99, #223
- Make sure the Identity map is cleared after an exception, #214
- Relationship other_node should return wrapped node, #226
- Automatically convert DateTimes to UTC, (neo4j-wrapper #7)
- get_or_create should return a wrapped node (neo4j-wrapper #8)
- Make it work with Neo4j 1.7.1 (neo4j-core, #19)

## [2.2.2 - skipped]

## [2.2.1 / 2012-12-18]
- Fix for JRuby 1.7.1 and Equal #225
- Fix for create nodes and relationship using Cypher (neo4j-core #17)

## [2.2.0 / 2012-10-02]
- Using neo4j-cypher gem (1.0.0)
- Fix of neo4j-core configuration issue using boolean values #218
- Fixed RSpec issue on JRuby 1.7.x #217
- Aliased has_many to has_n, #183

## [2.2.0.rc1 / 2012-09-21]
- Use neo4j-core and neo4j-wrapper version 2.2.0.rc1
- Use the neo4j-cypher gem
- Better support for Orm Adapter, #212
- Use Cypher query when finder method does not have a lucene index, #210

## [2.0.1 / 2012-06-06]
- Use neo4j-core and neo4j-wrapper version 2.0.1

## [2.0.0 / 2012-05-07]
  (same as rc2)

## [2.0.0.rc2 / 2012-05-04]
- Enable Identity Map by default
- Added versioning for Neo4j::Core

## [2.0.0.rc1 / 2012-05-03]
- Fix of rake task to upgrade to 2.0
- Various Cypher DSL improvements, core(#3,#4,#5), #196
- Added Neo4j::VERSION

## [2.0.0.alpha.9 / 2012-04-27]
- Fix for rails scaffold generator

## [2.0.0.alpha.8 / 2012-04-27]
- Fix for "relationship to :all assigned twice for single instance" #178
- Fix for callback fire more then once (=> performance increase) #172
- Support for lucene search on array properties, #118
- Support for creating unique entities (get_or_create) #143
- Support for specifying has_n/has_one relationship with Strings instead of Class #160
- Support for serializer of hash and arrays on properties #185
- Fix for Neo4j::Rails::Relationship default property, #195
- Added support for pagination, see the neo4j-will_paginate gem
- Fixed Rails generators
- Added Cypher DSL support for is_a?
- Fix for "write_attribute persistes, contrary to AR convention" closes #182

## [2.0.0.alpha.7 / 2012-04-19]
- fix for Neo4j::Config bug - did not work from rails to set the db location, closes #191
- has_n and has_one method generate class method returning the name of the relationship as a Symbol, closes #170
- Raise exception if trying to index boolean property, closes #180
- Made start_node= and end_node= protected closes 186
- Support for things like @dungeon.monsters.dangerous { |m| m[:weapon?] == 'sword' } closes #181

## [2.0.0.alpha.6 / 2012-04-15]
- Complete rewrite and smaller change of API + lots of refactoring and better RSpecs
- Moved code to the neo4j-core and neo4j-wrapper gems
- Changed API - index properties using the Neo4j::Rails::Model (property :name, :index => :exact)
- Changed API - rel_type always returns a Symbol
- Changed API - #rels and #rel first parameter is always :outgoing, :incoming or :both
- Cypher DSL support, see neo4j-core
- Made the Lucene indexing more flexible
- Renamed size methods to count since it does simply count all the relationships (e.g. Person.all.count)
- Modularization - e.g. make it possible to create your own wrapper
- Added builder method for has_one relationships (just like ActiveRecord build_best_friend)

## [2.0.0.alpha.5 / 2012-03-27]
- Fix for HA/cluster bug [#173]
- Upgrade to neo4j-community jars 1.7.0.alpha.1
- Fix for rails 3.2 [#131]
- Fix for BatchInserter bug, [#139]
- Added rake task for upgrading [#116]
- Added scripts for upgrading database [#116]

## [2.0.0.alpha.4 / 2012-01-17]
- Fix node and rel enumerable for JRuby 1.9, Dmytrii Nagirniak
- Remove the will_paginate and move it to a separate gem Dmytrii Nagirniak, [#129][#132]
- Use type converter to determine how to handle multi-param attributes, Dmyitrii Nagirniak [#97]
- Set default storage_path in Rails to db [#96]
- Fix numeric Converter with nils and Float converter, Dmytrii Nagirniak
- Fix Neo4j::Rails::Model.find incorrect behavior with negative numbers, Dmytrii Nagirniak [#101]
- Allow to use symbols in batch inserter [#104]
- Split neo4j-jars gem into three jars, community,advanced&enterprise

 == 2.0.0.alpha.1 / 2012-01-11
- Split JARS into a separate gem (neo4j-jars) [#115]
- Changed prefix of relationships so that it allows having incoming relationships from different classes with different relationship names. Migration is needed to update an already existing database - see issue #116. [#117]
- Fix for undefined method 'add_unpersited_outgoing_rel' [#111]
- Fix for Rails models named Property [#108] (Vivek Prahlad)


 == 1.3.1 / 2011-12-14
- Make all relationships visible in Rails callback (rspecs #87, Dmytrii Nagirniak) [#211]
- Enable travis to build JRuby 1.9 (pull #87, Dmytrii Nagirniak) [#214]
- Support for composite lucene queries with OR and NOT (pull #89, Deepak N)
- Enforce the correct converter on a property type when the type is given (pull #86, Dmytrii Nagirniak)
- Development: make it easier to run RSpecs and guard (pull #85, Dmytrii Nagirniak)
- Added ability to disable observer (pull #84, Dmytrii Nagirniak)
- Fixing multiple assignment of has_one assocaition (pull #83 Deepak N)
- Accept association_id for has_one assocations (pull #82, Deepak N)
- Upgrade to 1.6.M01 Neo4j java jars [#209]
- Defer warning message 'Unknown outgoing relationship' (pull #81, Vivek Prahlad)
- Added string converter, e.g. property :name, :type => String  (pull #80, Dmytrii Nagirniak)
- Added symbol converter e.g. property :status, :type => Symbol (pull #79, Dmytrii Nagirniak) [#205]

 == 1.3.0 / 2011-12-06
- Added neo4j-upgrade script to rename lucene index files and upgrade to 1.5 [#197]
- Expose Neo4j::NodeMixin#index_types returning available indices (useful for Cypher queries) [#194]
- The to_other method is now available also in the Neo4j::Rails API [#193]
- Expose rel_type method for Neo4j::Rails::Relationship [#196]
- Support for breadth and depth first traversals [#198]
- Support for cypher query [#197]
- Fix for rule node concurrency issue (pull #78, Vivek Prahlad)
- Bugfix for the uniqueness validation for properties with quotes (pull #76, Vivek Prahlad)
- More performance tweaks (pull #75, #77, Vivek Prahlad)
- Fixing add_index for properties other than type string (pull #74, Deepak N)
- Significant performance boost for creating large numbers of models in a transaction (pull #73, Vivek Prahlad)
- Upgrade to neo4j 1.5 jars (pull #72, Vivek Prahlad)
- Fix for assigning nil values to incoming has_one relation (pull #70, Deepak N)
- Support for revert and fixes for Neo4j::Rails::Versioning (pull #71, Vivek Prahlad)

 == 1.2.6 / 2011-11-02
- Generators can now generate relationships as well [#195]
- Better will_paginate support for Neo4j::Rails::Model [#194]
- Fixing updated_at to be set only if model has changed (pull #68, Deepak N)
- Bringing back changes removed during identiy map to fix bug [#190] (Deepak N)
- Fixing updated_at to be set only if model has changed, using callbacks instead of overriding method for stamping time (Deepak N)
- Added versioning support (pull #67) (Vivek Prahlad)

 == 1.2.5 / 2011-10-21
- Faster traversals by avoiding loading Ruby wrappers (new method 'raw' on traversals) [#189]
- Support for IdentityMap [#188]
- Improved performance in event handler (Vivek Prahlad)
- Fixing issue with validates_presence_of validation (Vivek Prahlad)
- Implemented compositions support on Neo4j::Rails::Relationship (Kalyan Akella)
- Added after_initialize callback (Deepak N)
- Fixed performance issues on node deleted (Vivek Prahlad)
- Fixed a performance issue in the index_registry (Vivek Prahlad)
- Fixed uniqueness validation for :case_sensitive => false (Vivek Prahlad)
- Fixed update_attributes deleting relations when model is invalid (Deepak N)
- Fixed timestamp rails generator (Marcio Toshio)

 == 1.2.4 / 2011-10-07
- Support for traversing with Neo4j::Node#eval_paths and setting uniqueness on traversals [#187]
- Removed unnecessary node creation on database start up (class nodes attached to reference node) (Vivek Prahlad)
- Safer multitenancy - automatically reset the reference node in thread local context after each request using rack middleware
- Bugfixes for multitenancy (Deepak N and Vivek Prahlad)

 == 1.2.3 / 2011-10-01
- Multitenancy support by namespaced-indices & changeable reference node (Vivek Prahlad, pull 41)
- Added a Neo4j::Rails::Model#columns which returns all defined properties [#186]
- Fixed validation associated entities, parent model should be invalid if its nested model(s) is invalid (Vivek Prahlad)
- Fixed property validation to read value before conversion as per active model conventions (Deepak N)
- Fixed property_before_type_cast for loaded models (Deepak N)
- Better support for nested models via ActionView field_for [#185]
- BUG: fix for null pointer issue after delete_all on Neo4j::Rails::Model#has_n relationships (Vivek Prahlad)
- BUG: init_on_create was not called when creating a new relationship via the << operator [#183]

 == 1.2.2 / 2011-09-15
- Added compositions support for rails mode (Deepak N)
- Added support for nested transactions at the Rails model level (Vivek Prahlad)
- Fixing issue where save for invalid entities puts them into an inconsistent state (Vivek Prahlad)
- Fix for issue with save when validation fails (Vivek Prahlad)
- Fix for accepts_nested_attributes_for when the associated entities are created before a new node (Vivek Prahlad)
- Fix to allow has_one relationships to handle nil assignments in models (Vivek Prahlad)
- Observers support for neo4j rails model using active model (Deepak N)
- Override ActiveModel i18n_scope for neo4j (Deepak N)
- Added finders similar to active record and mongoid (Deepak N)
- Added find!, find_or_create_by and find_or_initialize_by methods, similar to active record finders (Deepak N)

 == 1.2.1 / 2011-08-29
- Fixed failing RSpecs for devise-neo4j gem - column_names method on neo4j orm adapter throws NoMethodError (thanks Deepak N)

 == 1.2.0 / 2011-08-16
- Upgrade to java library neo4j 1.4.1, see http://neo4j.rubyforge.org/guides/configuration.html

 == 1.1.4 / 2011-08-10
- Fixed dependency to will_paginate, locked to 3.0.pre4 (newly released 3.0.0 does not work yet with neo4j.rb)

  == 1.1.3 / 2011-08-09
- real recursive rule to the top class, subclasses with rules did not work (Frédéric Vanclef)
- BUG: not able to create array properties on relationships (Pere Urbon)
- BUG: lucene did not work if starting up neo4j in read only mode (like rails console when the rails is already running)

 == 1.1.2 / 2011-06-08
- Added configuration option 'enable_rules' to disable the _all relationships and custom rules [#176]
- Added a #node method on the Neo4j::Node and Neo4j::NodeMixin. Works like the #rel method but returns the node instead. [#174]
- Simplify creating relationship between two existing nodes [#175]

 == 1.1.1 / 2011-05-26
- Made neo4j compatible with rails 3.1.0.rc1 [#170]
- Fix for neo4j-devise [#171]
- BUG: Neo4j::GraphAlgo shortest path does raise exception if two nodes are not connected [#172]

 == 1.1.0 / 2011-05-13
- Support for embedding neo4j.rb by providing an already running db instance (#168)
- Neo4j::Rails::Relationships should be ActiveModel compliant (#156)
- Support for incoming relationships in Neo4j::Rails::Model (#157)
- to_json method for models no tags √ resolved (#154)
- Implement hash so that it will work with Sets (#160)
- Modified the traverser to allow iterating over paths not just over end_nodes (#161)
- Create method should take a block to initialize itself (#162)
- Upgrade to 1.3 neo4j java library (#164)
- Default `nodes' invocation for Algo path finders (#165)
- Property and index class methods modified to take arbitrary number of symbols optionally followed by options hash (#166)
- BUG: Setting property :system on Neo4j::Rails::Model should work (#163)
- BUG: update_attributes should convert values according to Type (#155)
- BUG: Neo4j::RelationshipMixin#relationship_type broken #(169)
- BUG: Relationship.load(nil) == Relationship.load(0) (#167)
- BUG: Full text search returns nil in rails model (#153)

## [1.0.0 / 2011-03-02]
- Complete rewrite of everything.
- Replaced the lucene module with using the java neo4j-lucene integration instead
- Lots of improvements of the API
- Better ActiveModel/Rails integration

## [0.4.4 / 2010-08-01]
- Fixed bug on traversing when using the RelationshipMixin (#121)
- BatchInserter and JRuby 1.6 - Fix iteration error with trying to modify in-place hash

## [0.4.3 / 2010-04-10]
- Fixed .gitignore - make sure that we do not include unnecessarily files like neo4j databases. Release 0.4.2 contained test data.
- Added synchronize around Index.new so that two thread can't modify the same index at the same time.

## [0.4.2 / 2010-04-08]
-  No index on properties for the initialize method bug (#116)
-  Tidy up Thread Synchronization in Lucene wrapper - lucene indexing performance improvement (#117)
-  Permission bug loading neo4j jar file (#118)
-  Spike: Make NodeMixin ActiveModel complient - experimental (#115)

## [0.4.1 / 2010-03-11]
- Migrations (#108)
- BatchInserter (#111)
- Neo4j::Relationship.new should take a hash of properties (#110)
- Upgrade to neo4j-1.0 (#114)
- Bigfix: has_one should replace old relationship (#106)
- Bugfix: custom accessors for NodeMixin#update (#113)
- Bugfix: Indexed properties problem on extented ruby classes critical "properties indexer" (#112)

## [0.4.0 / 2010-02-06]
- Performance improvements and Refactoring: Use and Extend Neo4j Java Classes (#97)
- Support for Index and Declaration of Properties on Relationships (#91)
- Upgrade to neo4j-1.0 rc (#100)
- All internal properties should be prefix with a '_',0.4.0 (#105)
- Generate relationship accessor methods for declared has_n and has_one relationships (#104)
- New way of creating relationship - Neo4j::Relationship.new (#103)
- Neo4j#init_node method should take one or more args (#98)
- Namespaced relationships: has_one...from using the wrong has_n...to(#92)
- Neo4j::NodeMixin and Neo4j::Node should allow a hash for initialization (#99)

## [0.3.3 / 2009-11-25]
- Support for a counter property on has_lists (#75)
- Support for Cascade delete. On has_n, had_one and has_list (#81)
- NodeMixin#all should work with inheritance - Child classes should have a relationship of their own. (#64)
- Support for other lucene analyzer then StandardAnalyzer (#87)
- NodeMixin initialize should accept block like docs (#82)
- Add incoming relationship should work as expected: n1.relationships.incoming(:foo) << n2 (#80)
- Delete node from a has_list relationship should work as expected (#79)
- Improve stacktraces (#94)
- Removed sideeffect of rspecs (#90)
- Add debug method on NodeMixin to print it self (#88)
- Removed to_a method (#73)
- Upgrade to neo4j-1.0b10 (#95)
- Upgrade to lucene 2.9.0 (#83)
- Refactoring: RSpecs (#74)
- Refactoring: aggregate each, renamed to property aggregator (#72)
- BugFix: neo4j gem cannot be built  from the source (#86)
- BugFix: Neo4j::relationship should not raise Exception if there are no relationships (#78)

## [0.3.2 / 2009-09-17]
- Added support for aggregating nodes (#65)
- Wrapped Neo4j GraphAlgo AllSimplePath (#70)
- Added traversal with traversal position (#71)
- Removed DynamicAccessors mixin, replaced by [] operator (#67)
- Impl Neo4j.all_nodes (#69)
- Upgrated Neo4j jar file to 1.0-b9
- The Neo4j#relationship method now allows a filter parameter (#66)
- Neo4j.rb now can read database not created by Neo4j.rb - does not require classname property (#63)
- REST - added an "all" value for the depth traversal query parameter (#62)
- REST - Performance improvments using the Rest Mixin (#60)

## [0.3.1 / 2009-07-25]
- Feature, extension - find path between given pair of nodes (#58)
- Fix a messy exception on GET /nodes/UnknownClassName (#57)
- Bug  - exception on GET /nodes/classname/rel if rel is a has_one relationship (#56)
- Bug: GET /nodes/classname missing out nodes with no properties (#55)
- Bug: Lucene sorting caused exception if there were no documents (#54)
- Bug: reindexer fails to connect nodes to the IndexNode (#53)

## [0.3.0 / 2009-06-25]
- Neo4j should track node changes
- RESTful support for lucene queries, sorting and paging
- RESTful support for Relationships
- RESTful support for Node and properties
- Experimental support for Master-Slave Replication via REST
- RESTful Node representation should contain hyperlinks to relationships
- Added some handy method like first and empty? on relationships
- Use new neo4j: neo-1.0-b8
- Add an event handler for create/delete nodes start/stop neo, update property/relationship
- The NodeMixin should behave like a hash, added [] and []= methods
- Support list topology - has_list and belongs_to_list Neo4j::NodeMixin Classmethods
- Should be possible to add relationships without declaring them (Neo4j#relationships.outgoing(:friends) << node)
- Neo4j extensions file structure, should be easy to create your own extensions
- Rename relation to relationship (Neo4j::Relations => Neo4j::Relationships, DynamicRelation => Relationship) [data incompatible change]
- Auto Transaction is now optional
- Setting Float properties fails under JRuby1.2.0
- Bug: Indexing relationships does not work
- Make the ReferenceNode include Neo4j::NodeMixin
- Added handy Neo4j class that simply includes the Neo4j::NodeMixin
- Neo4j::IndexNode now holds references to all nodes (Neo4j.ref_node -> Neo4j::IndexNode -> ...)


## [0.2.1 / 2009-03-15]
- Refactoring of lucene indexing of the node space (28)
- Fixed bug on Neo4j::Nodemixin#property? (#22)


## [0.2.0 / 2009-01-20]
- Impl. Neo4j::Node#traverse - enables traversal and filtering using TraversalPosition info (#17,#19)
- Impl. traversal to any depth (#15)
- Impl. traversal several relationships type at the same time (#16)
- Fixed a Lucene timezone bug (#20)
- Lots of refactoring of the neo4j.rb traversal code and RSpecs

## [0.1.0 / 2008-12-18]
- Property can now be of any type (and not only String, Fixnum, Float)
- Indexing and Query with Date and DateTime
- YARD documentation
- Properties can be removed
- A property can be set to nil (it will then be removed).

## [0.0.7 / 2008-12-10]
- Added method to_param and methods on the value object needed for Ruby on Rails
- Impl. update from a value object/hash for a node
- Impl. generation of value object classes/instances from a node.
- Refactoring the Transaction handling (reuse PlaceboTransaction instances if possible)
- Removed the need to start and stop neo. It will be done automatically when needed.


## [0.0.6 / 2008-12-03]
- Removed the configuration from the Neo4j.start method. Now exist in Neo4j::Config and Lucene::Config.
- Implemented sort_by method.
- Lazy loading of search result. Execute the query and load the nodes only if needed.
- Added support to use lucene query language, example: Person.find("name:foo AND age:42")
- All test now uses RAM based lucene indexes.

## [0.0.5 / 2008-11-17]
- Supports keeping lucene index in memory instead of on disk
- Added support for lucene full text search
- Fixed so neo4j runs on JRuby 1.1.5
- Implemented support for reindex all instances of a node class. This is needed if the lucene index is kept in memory or if the index is changed.
- Added ReferenceNode. All nodes now have a relationship from this reference node.
- Lots of refactoring
- Added the IMDB example. It shows how to create a neo database, lucene queries and node traversals.

## [0.0.4 / 2008-10-23]
- First release to rubyforge<|MERGE_RESOLUTION|>--- conflicted
+++ resolved
@@ -3,7 +3,6 @@
 This file should follow the standards specified on [http://keepachangelog.com/]
 This project adheres to [Semantic Versioning](http://semver.org/).
 
-<<<<<<< HEAD
 ## Unreleased
 
 ### Changed
@@ -22,13 +21,12 @@
 
 - All external [ActiveAttr](https://github.com/cgriego/active_attr) dependencies.
 - All `call` class methods from Type Converters. Use `to_ruby` instead.
-=======
+
 ## [6.1.6] - 2016-02-03
 
 ### Added
 
 - `wait_for_connection` configuration variable allows you to tell the gem to wait for up to 60 seconds for Neo4j to be available.  This is useful in environments such as Docker Compose
->>>>>>> d188d9e4
 
 ## [6.1.5] - 2016-01-28
 
