--- conflicted
+++ resolved
@@ -15,7 +15,6 @@
 ### Added
 
 - Adding explicit identity method for use in Query strings (thanks brucek / see #1159)
-<<<<<<< HEAD
 - New adaptor-based API has been created for connecting to Neo4j (See the [upgrade guide](TODO!!!!)).  Changes include:
  - The old APIs are deprecated and will be removed later.
  - In the new API, there is no such thing as a "current" session.  Users of `neo4j-core` must create and maintain references themselves to their sessions
@@ -25,10 +24,7 @@
  - It is now possible to subscribe separately to events for querying in different adaptors and for HTTP requests (see [the docs](TODO!!!!))
  - Schema queries (changes to indexes/constraints) happen in a separate thread for performance and reduce the complexity of the code
  - New session API does not include replacement for on_next_session_available
-
-=======
 - Added support for `find_or_initialize_by` and `first_or_initialize` methods from ActiveRecord (thanks ProGM / see #1164)
->>>>>>> ee45de8b
 
 ## [7.0.3] - 04-28-2016
 
