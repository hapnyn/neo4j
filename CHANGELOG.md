--- conflicted
+++ resolved
@@ -5,7 +5,6 @@
 
 ## [Unreleased][unreleased]
 
-<<<<<<< HEAD
 ### Added
 
 - Support for Array arguments to ActiveRel's `from_class` and `to_class`.
@@ -14,12 +13,11 @@
 
 - Deprecated all methods in ActiveRel's Query module except for those that allow finding by id.
 - Return `true` on successful `#save!` calls (Thanks to jmdeldin)
-=======
+
 ## [5.2.9] - 09-30-2015
 
 ### Fixed
 - Better error message for `ActiveRel` creation when from_node|to_node is not persisted
->>>>>>> 12d6824e
 
 ## [5.2.8] - 09-30-2015
 
