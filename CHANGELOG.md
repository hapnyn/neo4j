# Change Log
All notable changes to this project will be documented in this file.
This file should follow the standards specified on [http://keepachangelog.com/]
This project adheres to [Semantic Versioning](http://semver.org/).

## [Unreleased] Unreleased

### Changed

<<<<<<< HEAD
- Invalid options to the `property` method now raise an exception (thanks ProGM / see #1169)
=======
- Changed the behavior with transactions when a validation fails. This is a potentially breaking change, since now calling `save` would not fail the current transaction, as expected. (see #1156)
- Invalid options to the `property` method now raise an exception (see #1169)
>>>>>>> 86471552

### Added

- Adding explicit identity method for use in Query strings (thanks brucek / see #1159)

## [7.0.3] - 04-28-2016

### Fixed

- Added parens to queries to support new required syntax in Neo4j 3.0

## [7.0.2] - 04-10-2016

### Fixed

- Multiparameter Attributes for properties of type `Time` were failing due to a hack that should have been removed with `ActiveAttr`'s removal
- Rel creation factory was not using backticks around rel type during create action.

## [7.0.1] - 03-22-2016

### Fixed

- Conversion of string values from form inputs (thanks to jbhannah / see #1163)

## [7.0.0] - 03-18-2016

No changes from `rc.7`

## [7.0.0.rc.7] - 03-16-2016

### Changed

- `with_associations` now generates separate `OPTIONAL MATCH` clauses, separated by `WITH` clauses and is preceeded by a `WITH` clause.

## [7.0.0.rc.6] - 03-16-2016

### Fixed

- Question mark methods (`node.foo?`) broke when ActiveAttr was removed

## [7.0.0.rc.5] - 03-14-2016

### Fixed

- Fixed issue where backticks weren't being added to where clauses for `with_associations`

## [7.0.0.rc.4] - 03-11-2016

### Fixed

- Catching errors for 404s in Rails (thanks ProGm, see #1153)

## [7.0.0.rc.3] - 03-08-2016

### Fixed

- Allow for array values when querying for enums (i.e. `where(enum_field: [:value1, :value2])`) (see #1150)

## [7.0.0.rc.2] - 03-08-2016

### Fixed

- Issue where creating relationships via `has_one` association created two relationships (forward ported from 6.0.7 / 6.1.9)

## [7.0.0.rc.1] - 03-08-2016

### Changed

- All explicit dependencies on `ActiveAttr` code that was not removed outright can now be found in the `Neo4j::Shared` namespace.
- All type conversion uses Neo4j.rb-owned converters in the `Neo4j::Shared::TypeConverters` namespace. This is of particular importance where `Boolean` is concerned. Where explicitly using `ActiveAttr::Typecasting::Boolean`, use `Neo4j::Shared::Boolean`.
- `Neo4j::Shared::TypeConverters.converters` was replaced with `Neo4j::Shared::TypeConverters::CONVERTERS`.
- Error classes refactor: All errors now inherits from `Neo4j::Error`. All specific `InvalidParameterError` were replaced with a more generic `Neo4j::InvalidParameterError`.
- When calling `Node.find(...)` with missing ids, `Neo4j::RecordNotFound` now returns a better error message and some informations about the query.

#### Internal

- Ran transpec and fixed error warning (thanks brucek / #1132)

### Added

- A number of modules and unit tests were moved directly from the ActiveAttr gem, which is no longer being maintained.
- `ActiveNode` models now respond to `update_all` (thanks ProGM / #1113)
- Association chains now respond to `update_all` and `update_all_rels` (thanks ProGM / #1113)
- Rails will now rescue all `Neo4j::RecordNotFound` errors with a 404 status code by default
- A clone of [ActiveRecord::Enum](http://edgeapi.rubyonrails.org/classes/ActiveRecord/Enum.html) API. See docs for details. (thanks ProGM / #1129)
- Added #branch method to `QueryProxy` to allow for easy branching of matches in association chains (thanks ProGM / #1147 / #1143)

### Removed

- All external [ActiveAttr](https://github.com/cgriego/active_attr) dependencies.
- All `call` class methods from Type Converters. Use `to_ruby` instead.
- `Neo4j::ActiveNode::Labels::InvalidQueryError`, since it's unused.

## [6.1.10] - 03-14-2016

### Fixed

- Fixed issue where backticks weren't being added to where clauses for `with_associations`

## [6.1.9] - 2016-03-08

### Fixed

- Issue where creating relationships via `has_one` association created two relationships (forward ported from 6.0.7)

## [6.1.8] - 2016-03-02

### Fixed

- The `@attributes` hash of the first node of each class returned from the database would have have the wrong id property key. This did not appear to cause any problems accessing the value and would be normal for subsequent saves of the affected node as well as all other nodes.

## [6.1.7] - 2016-02-16

### Fixed

- Bug related to creating subclassed nodes alongside rels in ActiveRel. (#1135. Thanks, brucek!)

## [6.1.6] - 2016-02-03

### Added

- `wait_for_connection` configuration variable allows you to tell the gem to wait for up to 60 seconds for Neo4j to be available.  This is useful in environments such as Docker Compose

## [6.1.5] - 2016-01-28

### Fixed

- Calls to `.find`/`.find_by_id`/`.find_by_ids` now respect scopes and associations

## [6.1.4] - 2016-01-26

### Fixed

- Model generators now respect module namespaces (thanks to michaeldelorenzo in #1119)

## [6.1.3] - 2016-01-20

### Fixed

- Issue where `ActiveRel.create` would not work with `RelatedNode` (`rel.from_node`) instances (Thanks, djvs #1107)

## [6.1.2] - 2016-01-19

### Fixed

- Issue where `inspect` failed outside of Rails (Thanks to louspringer, #1111)

## [6.1.1] - 2016-01-01

### Fixed

- Fixed version requirement for `neo4j-core` in gemspec

## [6.1.0] - 2016-01-01

### Changed

- When a `model_class` is specified on an association which is not an ActiveNode model, an error is raised
- The `model_class` option on associations can no longer be a `Class` constant (should be a String, Symbol, nil, false, or an Array of Symbols/Strings)
- The `rel_class` option on associations can no longer be a `Class` constant (should be a String, Symbol, or nil)
- The `from_class` and `to_class` arguments can no longer be a `Class` constant (should be a String, Symbol, :any, or false)
- ActiveNode and ActiveRel models can now be marshaled (thanks to jhoffner for the suggestion in #1093)

### Fixed

- Inheritance of properties in ActiveRel is fixed (see #1080)

### Added

- `config/neo4j.yml` now renders with an ERB step (thanks to mrstif via #1060)
- `#increment`, `#increment!` and `#concurrent_increment!` methods added to instances of ActiveNode and ActiveRel (thanks to ProGM in #1074)

## [6.0.8] - 03-14-2016

### Fixed

- Fixed issue where backticks weren't being added to where clauses for `with_associations`

## [6.0.7] - 03-08-2016

### Fixed

- Issue where creating relationships via `has_one` association created two relationships

## [6.0.6] - 01-20-2016

### Fixed

- Issue where `inspect` failed outside of Rails (Thanks to louspringer, #1111)

## [6.0.5] - 12-29-2015

### Fixed

- If a property and a scope have the same name, a "Stack level too deep" error occurs.  Fixed by removing the instance method which scopes define.  Could break something, but I very much doubt anybody is using this, and if they are it's likely a bug (#1088)

## [6.0.4] - 12-23-2015

### Fixed

- When a `model_class` is specified on an association which is not an ActiveNode model, an error is raised

## [6.0.3] - 12-18-2015

### Fixed

- Fixed issue where find_or_create was prioritizing property`s default value rather than what was being passed in (Thanks to brucek via #1071)

## [6.0.2] - 12-16-2015

### Fixed

- Fixed issue where association setting can't be set on initialize via #new (#1065)

## [6.0.1] - 11-27-2015

### Fixed

- `#with_associations` should use multiple `OPTIONAL MATCH` clauses instead of one so that matches are independent (behavior changed in Neo4j 2.3.0) (forward ported from 5.2.15)

## [6.0.0] - 11-24-2015

### Fixed

- Refactor unpersisted association logic to store objects directly on the object rather than the association proxy since different association proxies may be created at different times (see #1043)

## [6.0.0.rc.4] - 11-19-2015

### Fixed

- Following a '#with' with a '#count' no longer causes issues with variables specified twice

## [6.0.0.rc.3] - 11-18-2015

### Fixed

- Removed extra `MATCH` which occurs from `proxy_as` calls

## [6.0.0.rc.2] - 11-17-2015

### Changed

- `QueryProxy#<<` and `#create`, when `rel_class` option is set, will use `RelClass.create!` instead of `create` to alert the user of failed rel creations.

## [6.0.0.rc.1] - 11-13-2015

This release contains no changes since the last alpha. Below are all modifications introduced in alpha releases.

### Changed

- `_classname` property has been completely removed, officially dropping support for Neo4j < 2.1.5.
- `ActiveRel#creates_unique` and the `:unique` Association option take arguments to control how the query is built. See https://github.com/neo4jrb/neo4j/pull/1038.
- `#<<` and `#create` methods on associations now create with the `rel_class` when available so that validations/callbacks/defaults are all used as expected
- Allow calling of `#method=` methods via model `new` method `Hash` argument
- Remove uniqueness validation for `id_property` because we already have Neo4j constraints
- Improved eager loading when no with_associations is specified (see #905)
- Change size and length so that they match expected Ruby / ActiveRecord behavior (see http://stackoverflow.com/questions/6083219/activerecord-size-vs-count and #875)
- Refactoring around indexing and constraints in `Neo4j::ActiveNode`. The public interfaces are unchanged.
- `Neo4j::Shared::DeclaredPropertyManager` was renamed `Neo4j::Shared::DeclaredProperties`. All methods referencing the old name were updated to reflect this.
- Methods that were using `Neo4j::Session#on_session_available` were updated to reflect the upstream change to `on_next_session_available`.
- `rel_where` will now use ActiveRel classes for type conversion, when possible.
- Converters will look for a `converted?` method to determine whether an object is of the appropriate type for the database. This allows converters to be responsible for multiple types, if required.
- Removed the ability to set both an exact index and unique constraint on the same property in a model. Unique constraints also provide exact indexes.
- Deprecated all methods in ActiveRel's Query module except for those that allow finding by id.
- Return `true` on successful `#save!` calls (Thanks to jmdeldin)

### Added

- Optional three-argument signature for `ActiveRel#create` and `#create!`, just like `initialize`.
- Alternate `ActiveRel` init syntax: `RelClass.new(from_node, to_node, args)`. This is optional, so giving a single hash with props with or without nodes is still possible.
- `ActiveRel` `create` actions can now handle unpersisted nodes.
- `rel_order` method for association chaining
- Support `config/neo4j.yaml`
- Look for ENV variables for Neo4j URL / path for Rails apps
- New classes for schema operations, predictably called `Neo4j::Schema::Operation` and subclasses `UniqueConstraintOperation` and `ExactIndexOperation`. These provide methods to aid in the additional, removal, and presence checking of indexes and constraints.
- A few methods were added to `Neo4j::Shared::DeclaredProperties` to make it easier to work with. In particular, `[key]` acts as a shortcut for `DeclaredProperties#registered_properties`.
- Type Converters were added for String, Integer, Fixnum, BigDecimal, and Boolean to provide type conversion for these objects in QueryProxy.
- Support for Array arguments to ActiveRel's `from_class` and `to_class`.

### Fixed

- Regression RE: properties being overwritten with their defaults on save in alpha.10.
- Long properties in `ActiveNode`/`ActiveRel` `#inspect` are truncated
- Property defaults are set initially when an instance of a model is loaded, then checked again before save to ensure `valid?` works.
- `QueryProxy` was not converting Boolean properties correctly
- Certain actions that were intended as once-in-the-app's-lifetime events, notably schema operations, will only occur immediately upon the first session's establishment.
- Context now set for Model.all QueryProxy so that logs can reflect that it wasn't just a raw Cypher query

### Removed

- Railtie was removing username/password and putting them into the session options.  This has been unneccessary in `neo4j-core` for a while now

## [6.0.0.alpha.12] - 11-5-2015

### Changed
- `_classname` property has been completely removed, officially dropping support for Neo4j < 2.1.5.
- `ActiveRel#creates_unique` and the `:unique` Association option take arguments to control how the query is built. See https://github.com/neo4jrb/neo4j/pull/1038.

### Added
- Optional three-argument signature for `ActiveRel#create` and `#create!`, just like `initialize`.

## [6.0.0.alpha.11] - 11-3-2015

### Fixed
- Regression RE: properties being overwritten with their defaults on save in alpha.10.

### Changed
- `#<<` and `#create` methods on associations now create with the `rel_class` when available so that validations/callbacks/defaults are all used as expected
- Allow calling of `#method=` methods via model `new` method `Hash` argument

### Added
- Alternate `ActiveRel` init syntax: `RelClass.new(from_node, to_node, args)`. This is optional, so giving a single hash with props with or without nodes is still possible.

## [6.0.0.alpha.10] - 11-2-2015

### Fixed
- Long properties in `ActiveNode`/`ActiveRel` `#inspect` are truncated
- Property defaults are set initially when an instance of a model is loaded, then checked again before save to ensure `valid?` works.

### Added
- `ActiveRel` `create` actions can now handle unpersisted nodes.

## [6.0.0.alpha.9] - 10-27-2015

### Fixed
- `uninitialized constant Neo4j::Core::CypherSession` error

## [6.0.0.alpha.8] - 10-19-2015

### Added

- `rel_order` method for association chaining

## [6.0.0.alpha.7] - 10-19-2015

### Changed

- Remove uniqueness validation for `id_property` because we already have Neo4j constraints

### Added

- Support `config/neo4j.yaml`

## [6.0.0.alpha.6] - 10-18-2015

### Changed

- Improved eager loading when no with_associations is specified (see #905)

## [6.0.0.alpha.5] - 10-18-2015

### Changed

- Change size and length so that they match expected Ruby / ActiveRecord behavior (see http://stackoverflow.com/questions/6083219/activerecord-size-vs-count and #875)

## [6.0.0.alpha.4] - 10-17-2015

### Fixed

- `QueryProxy` was not converting Boolean properties correctly

## [6.0.0.alpha.3] - 10-14-2015

### Removed

- Railtie was removing username/password and putting them into the session options.  This has been unneccessary in `neo4j-core` for a while now

## [6.0.0.alpha.2] - 10-14-2015

### Added

- Look for ENV variables for Neo4j URL / path for Rails apps

## [6.0.0.alpha.1] - 10-12-2015

### Changed

- Refactoring around indexing and constraints in `Neo4j::ActiveNode`. The public interfaces are unchanged.
- `Neo4j::Shared::DeclaredPropertyManager` was renamed `Neo4j::Shared::DeclaredProperties`. All methods referencing the old name were updated to reflect this.
- Methods that were using `Neo4j::Session#on_session_available` were updated to reflect the upstream change to `on_next_session_available`.
- `rel_where` will now use ActiveRel classes for type conversion, when possible.
- Converters will look for a `converted?` method to determine whether an object is of the appropriate type for the database. This allows converters to be responsible for multiple types, if required.
- Removed the ability to set both an exact index and unique constraint on the same property in a model. Unique constraints also provide exact indexes.
- Deprecated all methods in ActiveRel's Query module except for those that allow finding by id.
- Return `true` on successful `#save!` calls (Thanks to jmdeldin)

### Added

- New classes for schema operations, predictably called `Neo4j::Schema::Operation` and subclasses `UniqueConstraintOperation` and `ExactIndexOperation`. These provide methods to aid in the additional, removal, and presence checking of indexes and constraints.
- A few methods were added to `Neo4j::Shared::DeclaredProperties` to make it easier to work with. In particular, `[key]` acts as a shortcut for `DeclaredProperties#registered_properties`.
- Type Converters were added for String, Integer, Fixnum, BigDecimal, and Boolean to provide type conversion for these objects in QueryProxy.
- Support for Array arguments to ActiveRel's `from_class` and `to_class`.

### Fixed

- Certain actions that were intended as once-in-the-app's-lifetime events, notably schema operations, will only occur immediately upon the first session's establishment.
- Context now set for Model.all QueryProxy so that logs can reflect that it wasn't just a raw Cypher query

## [5.2.15] - 11-27-2015

### Fixed

- `#with_associations` should use multiple `OPTIONAL MATCH` clauses instead of one so that matches are independent (behavior changed in Neo4j 2.3.0)

## [5.2.13] - 10-26-2015

### Fixed
- Fixed `#after_initialize` and `#after_find` callbacks.
- The `#touch` method should to raise errors when unsuccessful and avoid `#attributes` for performance.

## [5.2.12] - 10-25-2015

### Fixed
- Fix the `#touch` method for `ActiveNode` and `ActiveRel`

## [5.2.11] - 10-18-2015

### Fixed
- Unable to give additional options as first argument to chained QueryProxy method

## [5.2.10] - 10-14-2015

### Fixed
- `has_one` does not define `_id` methods if they are already defined.  Also use `method_defined?` instead of `respond_to?` since it is at the class level

## [5.2.9] - 09-30-2015

### Fixed
- Better error message for `ActiveRel` creation when from_node|to_node is not persisted

## [5.2.8] - 09-30-2015

### Fixed
- Support `references` in model/scaffold generators

## [5.2.7] - 09-25-2015

### Fixed
- Allow for association `model_class` to be prepended with double colons

## [5.2.6] - 09-16-2015

### Fixed

- Fixed issue where caching an association causes further queries on the association to return the cached result

## [5.2.5] - 09-11-2015

### Fixed

- Regression in last release caused properties to revert to default on update if not present in the properties for update

## [5.2.4] - 09-11-2015

### Fixed
- Use `debug` log level for query logging
- `updated_at` properties were not being added up `update` events, only updated.
- Default values of Boolean properties were not being set when `default: false`
- `props_for_update` was using String keys instead of Symbols, like `props_for_update`
- `props_for_create` and `props_for_update` were not adding default property values to the hash.
- ActiveNode's `merge` and `find_or_create` methods were not setting default values of declared properties when `ON CREATE` was triggered. The code now uses `props_for_create`.

## [5.2.3] - 09-07-2015

Added bugfixes from 5.1.4 and 5.1.5 that were missed in earlier 5.2.x releases:
- `AssociationProxy` now responds to `serializable_hash` so that `include` can be used in `render json` in Rails controllers
- Fixed errors when trying to call `#{association}_ids=` on an unpersisted node with UUIDs or an array thereof.
- Removed extra Cypher query to replace relationships when working with unpersisted nodes and association=.
- Bug related to Rails reloading an app and returning nodes without first reinitializing models, resulting in CypherNodes.

## [5.2.2] - 09-06-2015

### Fixed
- Fixed setting of association(_id|_ids) on .create

## [5.2.1] - 09-04-2015

### Fixed
- Now possible to configure `record_timestamps` with rails `config`

## [5.2.0] - 08-30-2015

### Added
- `props_for_persistence`, `props_for_create`, `props_for_update` instance methods for all nodes and rels. Each returns a hash with properties appropriate for sending to the database in a Cypher query to create or update an object.
- Added `record_timestamps` configuration do default all `ActiveNode` and `ActiveRel` models to have `created_at` and `updated_at` timestamps (from #939, thanks @rebecca-eakins)
- Added `timestamp_type` configuration to specify how timestamps should be stored (from #939, thanks @rebecca-eakins)

### Changed
- Methods related to basic node and rel persistence (`save`, `create_model`, `_create_node`, others) were refactored to make the processes simpler, clearer, and slightly faster.
- Unit test directory structure was rearranged to mirror the `lib` directory.

## [5.1.3] - 08-23-2015

### Fixed
- `has_one` associations are now properly cached (like `has_many` associations)
- `QueryProxy` now responds to `#to_ary`.  Fixes integration with ActiveModelSerializer gem


## [5.1.2] - 08-20-2015

### Fixed
- When association has `model_class` and `type: false` the association doesn't work (see: https://github.com/neo4jrb/neo4j/pull/930)

## [5.1.1] - 08-19-2015

### Fixed
- Fixed a bug where the `Neo4j::Timestamps` mixin was not able to be included

## [5.1.0.rc.3] - 08-17-2015

### Fixed
- Associations defined in ActiveNode models will delegate `unique?` to the model set in `rel_class`. This makes it easier for the rel class to act as the single source of truth for relationship behavior.

### Added
- ActiveRel: `#{related_node}_neo_id` instance methods to match CypherRelationship. Works with start/from and end/to.
- ActiveRel: `type` now has a new alias, `rel_type`. You might recognize this from the `(Cypher|Embedded)Relationship` class and ActiveNode association option.
- Contributing to the gem? Rejoice, for it now supports [Dotenv](https://github.com/bkeepers/dotenv).

## [5.1.0.rc.2] - 08-16-2015

### Added
- Ability to use `#where_not` method on `ActiveNode` / `QueryProxy`

## [5.1.0.rc.1] - 08-14-2015

### Fixed
- Added a `before_remove_const` method to clear cached models when Rails `reload!` is called. 5.0.1 included a workaround but this appears to cut to the core of the issue. See https://github.com/neo4jrb/neo4j/pull/855.
- To prevent errors, changing an index to constraint or constraint to index will drop the existing index/constraint before adding the new.
- Fixed `AssociationProxy#method_missing` so it properly raises errors.

### Added
- Added ability to view `model_class` from `Association` class for `rails_admin` Neo4j adapter
- QueryProxy `where` will now look for declared properties matching hash keys. When found, it will send the value through that property's type converter if the type matches the property's unconverted state.
- Improved handling of unpersisted nodes with associations. You can now use `<<` to create associations between unpersisted nodes. A `save` will cascade through unpersisted objects, creating nodes and rels along the way. See https://github.com/neo4jrb/neo4j/pull/871
- Support formatted cypher queries for easy reading by humans via the `pretty_logged_cypher_queries` configuration variable
- Ability to query for just IDs on associations
- On `QueryProxy` objects you can now use an `:id` key in `where` and `find_by` methods to refer to the property from `id_property` (`uuid` by default)
- Added `ActiveRel.creates_unique` and deprecated `ActiveRel.creates_unique_rel`
- Added #inspect method to ActiveRel to show Cypher-style representation of from node, to node, and relationship type
- Added `Neo4j::Timestamps`, `Neo4j::Timestamps::Created`, and `Neo4j::Timestamps::Updated` mixins to add timestamp properties to `ActiveNode` or `ActiveRel` classes

### Changed

- Methods related to ActiveNode's IdProperty module were refactored to improve performance and simplify the API. Existing `default_properties` methods were reworked to reflect their use as-implemented: storage for a single default property, not multiple.
- Implementation adjustments that improve node and rel initialization speed, particularly when loading large numbers of objects from the database.

## [5.0.15] - 08-12-2015

### Fixed

- `reload!` within Rails apps will work correctly. An earlier release included a workaround but this uses ActiveModel's system for clearing caches to provide a more thorough resolution.

## [5.0.14] - 08-09-2015

### Fixed

- Calling `all` on a QueryProxy chain would cause the currently set node identity within Cypher to be lost.

## [5.0.13] - 08-07-2015

### Fixed
- Backport AssociationProxy#method_missing fix to raise errors on invalid methods
- Fix the count issue on depth two associations (#881)

## [5.0.12] - ?

### Fixed
- Break between associations so that potential `where` clauses get applied to the correct `(OPTIONAL )MATCH` clause

### Fixed
- Delegate `first` and `last` from `AssociationProxy` to `QueryProxy`
- Fix `order` behavior for `first` and `last` in `QueryProxy`

## [5.0.11] - ?

### Fixed
- Delegate `first` and `last` from `AssociationProxy` to `QueryProxy`
- Fix `order` behavior for `first` and `last` in `QueryProxy`

## [5.0.10] - 2015-07-31

### Fixed
- Fix what should have been a very obvious bug in `_active_record_destroyed_behavior` behavior
- Add eager loading to QueryProxy so that it works in all expected places

## [5.0.9] - 2015-07-29

### Fixed
- "NameError: uninitialized constant Class::Date" (https://github.com/neo4jrb/neo4j/issues/852)

## [5.0.8] - 2015-07-26

### Changed
- Copied QueryClauseMethods doc from master

## [5.0.7] - 2015-07-26

### Changed
- Copied `docs` folder from master because a lot of work had gone into the docs since 5.0.0 was released

## [5.0.6] - 2015-07-22

### Fixed
- Fix query logging so that by default it only outputs to the user in the console and development server.  Logger can be changed with `neo4j.config.logger` configuration option

## [5.0.5] - 2015-07-19

### Added
- Added `log_cypher_queries` configuration option so that queries aren't on by default but that they can be controlled

## [5.0.4] - 2015-07-17

### Fixed
- Fixed bug which caused `QueryProxy` context to repeat (showed up in query logging)

## [5.0.3] - 2015-07-14

### Changed
- Moved `#with_associations` method from `AssociationProxy` to `QueryProxy` so that all `QueryProxy` chains can benefit from it.
- Added `_active_record_destroyed_behavior` semi-hidden configuration variable so that behavior for `ActiveNode#destroyed?` and `ActiveRel#destroyed?` can be changed to upcoming 6.0.0 behavior (matching ActiveRecord) where the database is not accessed.

## [5.0.2] - 2015-06-30

### Fixed
- Fix error when calling `#empty?` or `#blank?` on a query chain with on `order` specified
- Make `#find_each` and `#find_in_batches` return the actual objects rather than the result objects
- Query logging on console should be to STDOUT with `puts`.  Using `Rails.logger` outputs to the file in the `log` directory
- Modified queryproxy include? to accept a uuid instead of full node

## [5.0.1] - 2015-06-23

### Fixed
- Longstanding bug that would prevent association changes (`<<` and ActiveRel.create) in Rails after `reload!` had been called, see https://github.com/neo4jrb/neo4j/pull/839
- ActiveNode#inspect wasn't displaying the id_property
- Default property values and magic typecasting not being inherited correctly

### Changed
- In the absense of a `model_class` key, associations defined in ActiveNode models will use `from_/to_class` defined in `rel_class` to find destination. (Huge thanks to @olance, #838)
- ActiveRel's DSL was made a bit friendlier by making the `type`, `from_class` and `to_class` methods return their set values when called without arguments.
- Reworked ActiveRel's wrapper to behave more like ActiveNode's, removing some duplicate methods and moving others to Neo4j::Shared, resulting in a big performance boost when returning large numbers of rels.
- Updated gemspec to require neo4j-core 5.0.1+

### Added
- ActiveRel was given `find_or_create_by`, usable across single associations.

## [5.0.0] - 2015-06-18

### Fixed
- Prevented `to_key` from requiring an extra DB query. (See https://github.com/neo4jrb/neo4j/pull/827)

### Added
- QueryProxy associations accept `labels: false` option to prevent generated Cypher from using labels.

### Changed
- Properties explicitly set to type `Time` will no longer be converted to `DateTime`.

## [5.0.0.rc.3] - 2015-06-07

### Fixed
- Associations now allow `unique` option.  Error handling is generalized to make this testable (Thanks to @olance, see #824)

## [5.0.0.rc.2] - 2015-05-20

### Changed
- Set Ruby version requirement back to 1.9.3 because of problems with JRuby

## [5.0.0.rc.1] - 2015-05-20

### Changed
- Ruby 2.0.0 now required (>= 2.2.1 is recommended)
- All `ActiveNode` associations now require either a `type`, `origin`, or `rel_class` option.  Only one is allowed
- Defining associations will fail if unknown options are used (#796)
- `Model#find` fails if no node found (`Model#find_by` available when `nil` result desired) (#799)
- `#find_or_create` and `#merge` model class methods have been added
- Ensuring that all model callbacks are happening within transactions
- Major refactoring using `rubocop` with a lot of focus on speed improvements
- Specifically when loading many nodes at once we've measured 3x speed improvements

### Fixed
- `#find` on `QueryProxy` objects now does a model `find` rather than an `Enumerable` find
- Subclassed model classes now both create and query against it's ancestor's labels in addition to it's own (#690)
- `#first` and `#last` now work property when precedend by an `#order` in a `QueryProxy` chain (#720)
- `#count` when called after `#limit` will be performed within the bounds of limit specified

### Added
- Eager Loading is now supported!  See: [http://neo4jrb.readthedocs.org/en/latest/ActiveNode.html#eager-loading]
- Associations now return `AssociationProxy` objects (which are `Enumerable`) which have convenient `#inspect` methods for cleaner viewing in the Ruby console
- `model_class` key on associations now supports an Array (#589)
- When using `all` inside of a class method an argument for the node name can now be passed in (#737)
- Query(Proxy) syntax of `where("foo = ?", val)` and `where("foo = {bar}", bar: val)` now supported (#675)
- `module_handling` config option now available to control how class module namespaces translate to Neo4j labels (#753) (See: [http://neo4jrb.readthedocs.org/en/latest/Configuration.html])
- `#id_property` method has new `constraints` option to disable automatic uuid constraint (#738/#736)

(There are probably other changes too!)

**Changes above this point should conform to [http://keepachangelog.com/]**

## [4.1.2]
- Fixes two bugs related to inheritance: one regarding ActiveRel classes and relationship types, the other regarding ActiveNode primary_key properties not being set when a model is loaded prior to Neo4j session.

## [4.1.1]
- Switches use of Fixnum to Integer to improve 32-bit support

## [4.1.0]
This release includes many performance fixes and new features. The most notable:
- Huge stylist cleanup/refactoring by Brian on the entire gem by Brian armed with Rubocop. See http://neo4jrb.io/blog/2014/12/29/stay-out-of-trouble.html.
- Every node create, update, and destroy is now wrapped in a transaction. See http://neo4jrb.io/blog/2015/01/06/transactions_everywhere.html.
- New `dependent` options for associations: `:delete`, `:destroy`, `:delete_orphans`, `:destroy_orphans`. See http://neo4jrb.io/blog/2015/01/07/association_dependent_options.html.
- New `unique: true` option for associations, `creates_unique_rel` class method for ActiveRel. Both of these will result in relationship creation Cypher using "CREATE UNIQUE" instead of "CREATE".
- Fixed an n+1 query issue during node creation and update.
- Dieter simplified some code related to frozen attributes. See https://github.com/neo4jrb/neo4j/pull/655.
We now have a new website online at http://neo4jrb.io! Keep an eye on it for news and blogs related to this and other projects.

## [4.0.0]
- Change neo4j-core dependency from 3.1.0 to 4.0.0.

## [4.0.0.rc.4]
- _classname property is disabled by default for ActiveRel! It had been disabled for ActiveNode, this just evens the score.
- Fixes a bug to create better `result` labels in Cypher.
- Made the `delete_all` and `destroy_all` ActiveNode class methods consistent with their ActiveRecord counterparts. `destroy_all` previously performed its deletes in Cypher but it should have been returning nodes to Ruby and calling `destroy`. `delete_all` didn't exist at all.

## [4.0.0.rc.3]
Released minutes after rc.2 to catch one late addition!
- Adds serialization support for QueryProxy.

## [4.0.0.rc.2]
This release builds on features introduced in the first RC. We are releasing this as another RC because the API may be tweaked before release.
- New `proxy_as` for Core::Query to build QueryProxy chains onto Core::Query objects!
- Using `proxy_as`, new `optional` method in QueryProxy to use the `OPTIONAL MATCH` Cypher function.
- `match_to` and methods that depend on it now support arrays of nodes or IDs.
- New `rels_to`/`all_rels_to` methods.
- New `delete` and `destroy` methods in QueryProxy to easily remove relationships.
- Serialized objects will include IDs by default.

## [4.0.0.rc.1]
This release introduces API changes that may be considered breaking under certain conditions. See See https://github.com/neo4jrb/neo4j/wiki/Neo4j.rb-v4-Introduction.
Please use https://github.com/neo4jrb/neo4j/issues for support regarding this update! You can also reach us on Twitter: @neo4jrb (Brian) and @subvertallmedia (Chris).
- Default behavior changed: relationship types default to all caps, no prepending of "#". This behavior can be changed.
- ActiveRel models no longer require explicit calling of `type`. When missing, the model will infer a type using the class name following the same rules used to determine automatic relationship types from ActiveNode models.
- _classname properties will not be added automatically if you are using a version Neo4j >= 2.1.5. Instead, models are found using labels or relationship type. This is a potentially breaking change, particularly where ActiveRel is concerned. See the link at the beginning of this message for the steps required to work around this.
- Query scopes are now chainable! Call `all` at the start of your scope or method to take advantage of this.
- Changes required for Neo4j 2.2.
- Support for custom typecasters.
- New method `rel_where`, expanded behavior of `match_to` and `first_rel_to`
- Implemented ActiveSupport load hooks.
- Assorted performance improvements and refactoring.

## [3.0.4]
- Gemspec requires the latest neo4j-core.
- Fixed a pagination bug — thanks, @chrisgogreen!
- New QueryProxy methods `match_to` and `first_rel_to` are pretty cool.
- include_root_in_json is now configurable through config.neo4j.include_root_in_json or Neo4j::Config[:include_root_in_json]. Also cool.
- There's a new `delete_all` method for QueryProxy, too.
- @codebeige removed the `include?` class method, which was smart.
- Did I mention we won an award from Neo Tech? Check it out. https://github.com/neo4jrb/neo4j#welcome-to-neo4jrb

## [3.0.3]
- Gemspec has been updated to require neo4j-core 3.0.5
- Added `find_in_batches`
- Pagination has been updated to allow better ordering. Relaunch of neo4j-will_paginate as neo4j-will_paginate_redux is imminent!
- Everything is better: `create`'s handling of blocks, better behavior from `count`, better ActiveRel from_class/to_class checks, better handling of rel_class strings, and more
- Added a new find_or_create_by class method

Big thanks to new contributors Miha Rekar and Michael Perez! Also check out or Github issues, where we're discussing changes for 3.1.0. https://github.com/neo4jrb/neo4j/issues

## [3.0.2]
- "Model#all" now evaluates lazily, models no longer include Enumerable
- Faster, more efficient uniqueness validations
- Adjusted many common queries to use params, will improve performance
- ActiveRel fixes: create uses Core Query instead of Core's `rels` method, `{ classname: #{_classname} }` no longer inserted into every query, find related node IDs without loading the nodes
- Allow inheritance when checking model class on a relation (Andrew Jones)
- Provided migrations will use Rake.original_dir instead of Rails.env to provide better compatibility with frameworks other than Rails
- rel_class option in ActiveNode models will now accept string of a model name
- Additional bug fixes

## [3.0.1]
- Removed reference to neo4j-core from Gemfile and set neo4j.gemspec to use neo4j-core ~>3.0.0

## [3.0.0]
No change from rc 4

## [3.0.0.rc.4]
- UUIDs are now automatically specified on models as neo IDs won't be reliable
in future versions of neo4j
- Migrations now supported (including built-in migrations to migrate UUIDs and
insert the _classname property which is used for performance)
- Association reflection
- Model.find supports ids/node objects as well as arrays of id/node objects
- rake tasks now get automatically included into rails app


## [3.0.0.rc.3]
- thread safety improvements
- scope and general refactoring
- Added ability to create relationships on init (persisted on save)

## [3.0.0.rc.2]
- Use newer neo4j-core release

## [3.0.0.rc.1]
- Support for count, size, length, empty, blank? for has_many relationship
- Support for rails logger of cypher queries in development
- Support for distinct count
- Optimized methods: https://github.com/andreasronge/neo4j/wiki/Optimized-Methods
- Queries should respect mapped label names (#421)
- Warn if no session is available
- Fix broken == and equality (#424)

## [3.0.0.alpha.11]
- Bug fixes

## [3.0.0.alpha.10]
- ActiveRel support, see Wiki pages (chris #393)

## [3.0.0.alpha.9]
- Complete rewrite of the query api, see wiki page (#406, chris, brian)
- Performance improvements (#382,#400, #402, chris)
- idproperty - user defined primary keys (#396,#389)
- Reimplementation of Neo4j::Config
- Serialization of node properties (#381)
- Better first,last syntax (#379)

## [3.0.0.alpha.8]
- Integration with new Query API from neo4j-core including:
- - .query_as and #query_as methods to get queries from models (#366)
- - .qq method for QuickQuery syntax ( https://github.com/andreasronge/neo4j/wiki/Neo4j-v3#quickquery-work-in-progress / #366)
- Before and after callbacks on associations (#373)
- .find / .all / .count changed to be more like ActiveRecord
- .first / .last methods (#378)
- .find_by / .find_by! (#375)

## [3.0.0.alpha.7]
- Bug fix uniqueness-validator (#356 from JohnKellyFerguson)
- Many improvements, like update_attributes and validation while impl orm_adapter, Brian Underwood
- Impl orm_adapter API for neo4j so it can be used from for example devise, Brian Underwood (#355)
- Fix of inheritance of Neo4j::ActiveNode (#307)
- Expose add_label, and remove_label (#335)
- Fixed auto loading of classes bug, (#349)
- Bumped neo4j-core, 3.0.0.alpha.16

## [3.0.0.alpha.6]
- Support for Heroku URLs, see wiki https://github.com/andreasronge/neo4j/wiki/Neo4j-v3 (#334)

## [3.0.0.alpha.5]
- Added allow session options via 'config.neo4j.session_options' so it can run on heroku (#333)
- Relaxed Dependencies for Rails 4.1 (#332)
- Using neo4j-core version 3.0.0.alpha.12

## [3.0.0.alpha.4]
- Implemented validates_uniqueness_of (#311)
- Using neo4j-core version 3.0.0.alpha.11

## [3.0.0.alpha.3]
- Support for rails scaffolds
- Support for created_at and updated_at (#305)
- Support for ability to select a session to use per model (#299)
- BugFix: updating a model should not clear out old properties (#296)

## [3.0.0.alpha.2]
- Support for both embedded (only JRuby) and server API (runs on MRI Ruby !)
- Simple Rails app now work
- Support for has_n and has_one method
- ActiveModel support, callback, validation
- Declared properties (via active_attr gem)

## [2.3.0 / 2013-07-18]
- Fix Issue with HA console when ruby-debug is loaded (#261, thekendalmiller)
- Use 1.9 Neo4j

## [2.2.4 / 2013-05-19]
- get_or_create should return wrapped ruby nodes, alex-klepa, #241, #246
- Make sure freeze does not have side effects, #235
- Fix for carrierwave-neo4j (attribute_defaults), #235

## [2.2.3 / 2012-12-28]
- Support for HA cluster with neo4j 1.9.X, #228, #99, #223
- Make sure the Identity map is cleared after an exception, #214
- Relationship other_node should return wrapped node, #226
- Automatically convert DateTimes to UTC, (neo4j-wrapper #7)
- get_or_create should return a wrapped node (neo4j-wrapper #8)
- Make it work with Neo4j 1.7.1 (neo4j-core, #19)

## [2.2.2 - skipped]

## [2.2.1 / 2012-12-18]
- Fix for JRuby 1.7.1 and Equal #225
- Fix for create nodes and relationship using Cypher (neo4j-core #17)

## [2.2.0 / 2012-10-02]
- Using neo4j-cypher gem (1.0.0)
- Fix of neo4j-core configuration issue using boolean values #218
- Fixed RSpec issue on JRuby 1.7.x #217
- Aliased has_many to has_n, #183

## [2.2.0.rc1 / 2012-09-21]
- Use neo4j-core and neo4j-wrapper version 2.2.0.rc1
- Use the neo4j-cypher gem
- Better support for Orm Adapter, #212
- Use Cypher query when finder method does not have a lucene index, #210

## [2.0.1 / 2012-06-06]
- Use neo4j-core and neo4j-wrapper version 2.0.1

## [2.0.0 / 2012-05-07]
  (same as rc2)

## [2.0.0.rc2 / 2012-05-04]
- Enable Identity Map by default
- Added versioning for Neo4j::Core

## [2.0.0.rc1 / 2012-05-03]
- Fix of rake task to upgrade to 2.0
- Various Cypher DSL improvements, core(#3,#4,#5), #196
- Added Neo4j::VERSION

## [2.0.0.alpha.9 / 2012-04-27]
- Fix for rails scaffold generator

## [2.0.0.alpha.8 / 2012-04-27]
- Fix for "relationship to :all assigned twice for single instance" #178
- Fix for callback fire more then once (=> performance increase) #172
- Support for lucene search on array properties, #118
- Support for creating unique entities (get_or_create) #143
- Support for specifying has_n/has_one relationship with Strings instead of Class #160
- Support for serializer of hash and arrays on properties #185
- Fix for Neo4j::Rails::Relationship default property, #195
- Added support for pagination, see the neo4j-will_paginate gem
- Fixed Rails generators
- Added Cypher DSL support for is_a?
- Fix for "write_attribute persistes, contrary to AR convention" closes #182

## [2.0.0.alpha.7 / 2012-04-19]
- fix for Neo4j::Config bug - did not work from rails to set the db location, closes #191
- has_n and has_one method generate class method returning the name of the relationship as a Symbol, closes #170
- Raise exception if trying to index boolean property, closes #180
- Made start_node= and end_node= protected closes 186
- Support for things like @dungeon.monsters.dangerous { |m| m[:weapon?] == 'sword' } closes #181

## [2.0.0.alpha.6 / 2012-04-15]
- Complete rewrite and smaller change of API + lots of refactoring and better RSpecs
- Moved code to the neo4j-core and neo4j-wrapper gems
- Changed API - index properties using the Neo4j::Rails::Model (property :name, :index => :exact)
- Changed API - rel_type always returns a Symbol
- Changed API - #rels and #rel first parameter is always :outgoing, :incoming or :both
- Cypher DSL support, see neo4j-core
- Made the Lucene indexing more flexible
- Renamed size methods to count since it does simply count all the relationships (e.g. Person.all.count)
- Modularization - e.g. make it possible to create your own wrapper
- Added builder method for has_one relationships (just like ActiveRecord build_best_friend)

## [2.0.0.alpha.5 / 2012-03-27]
- Fix for HA/cluster bug [#173]
- Upgrade to neo4j-community jars 1.7.0.alpha.1
- Fix for rails 3.2 [#131]
- Fix for BatchInserter bug, [#139]
- Added rake task for upgrading [#116]
- Added scripts for upgrading database [#116]

## [2.0.0.alpha.4 / 2012-01-17]
- Fix node and rel enumerable for JRuby 1.9, Dmytrii Nagirniak
- Remove the will_paginate and move it to a separate gem Dmytrii Nagirniak, [#129][#132]
- Use type converter to determine how to handle multi-param attributes, Dmyitrii Nagirniak [#97]
- Set default storage_path in Rails to db [#96]
- Fix numeric Converter with nils and Float converter, Dmytrii Nagirniak
- Fix Neo4j::Rails::Model.find incorrect behavior with negative numbers, Dmytrii Nagirniak [#101]
- Allow to use symbols in batch inserter [#104]
- Split neo4j-jars gem into three jars, community,advanced&enterprise

 == 2.0.0.alpha.1 / 2012-01-11
- Split JARS into a separate gem (neo4j-jars) [#115]
- Changed prefix of relationships so that it allows having incoming relationships from different classes with different relationship names. Migration is needed to update an already existing database - see issue #116. [#117]
- Fix for undefined method 'add_unpersited_outgoing_rel' [#111]
- Fix for Rails models named Property [#108] (Vivek Prahlad)


 == 1.3.1 / 2011-12-14
- Make all relationships visible in Rails callback (rspecs #87, Dmytrii Nagirniak) [#211]
- Enable travis to build JRuby 1.9 (pull #87, Dmytrii Nagirniak) [#214]
- Support for composite lucene queries with OR and NOT (pull #89, Deepak N)
- Enforce the correct converter on a property type when the type is given (pull #86, Dmytrii Nagirniak)
- Development: make it easier to run RSpecs and guard (pull #85, Dmytrii Nagirniak)
- Added ability to disable observer (pull #84, Dmytrii Nagirniak)
- Fixing multiple assignment of has_one assocaition (pull #83 Deepak N)
- Accept association_id for has_one assocations (pull #82, Deepak N)
- Upgrade to 1.6.M01 Neo4j java jars [#209]
- Defer warning message 'Unknown outgoing relationship' (pull #81, Vivek Prahlad)
- Added string converter, e.g. property :name, :type => String  (pull #80, Dmytrii Nagirniak)
- Added symbol converter e.g. property :status, :type => Symbol (pull #79, Dmytrii Nagirniak) [#205]

 == 1.3.0 / 2011-12-06
- Added neo4j-upgrade script to rename lucene index files and upgrade to 1.5 [#197]
- Expose Neo4j::NodeMixin#index_types returning available indices (useful for Cypher queries) [#194]
- The to_other method is now available also in the Neo4j::Rails API [#193]
- Expose rel_type method for Neo4j::Rails::Relationship [#196]
- Support for breadth and depth first traversals [#198]
- Support for cypher query [#197]
- Fix for rule node concurrency issue (pull #78, Vivek Prahlad)
- Bugfix for the uniqueness validation for properties with quotes (pull #76, Vivek Prahlad)
- More performance tweaks (pull #75, #77, Vivek Prahlad)
- Fixing add_index for properties other than type string (pull #74, Deepak N)
- Significant performance boost for creating large numbers of models in a transaction (pull #73, Vivek Prahlad)
- Upgrade to neo4j 1.5 jars (pull #72, Vivek Prahlad)
- Fix for assigning nil values to incoming has_one relation (pull #70, Deepak N)
- Support for revert and fixes for Neo4j::Rails::Versioning (pull #71, Vivek Prahlad)

 == 1.2.6 / 2011-11-02
- Generators can now generate relationships as well [#195]
- Better will_paginate support for Neo4j::Rails::Model [#194]
- Fixing updated_at to be set only if model has changed (pull #68, Deepak N)
- Bringing back changes removed during identiy map to fix bug [#190] (Deepak N)
- Fixing updated_at to be set only if model has changed, using callbacks instead of overriding method for stamping time (Deepak N)
- Added versioning support (pull #67) (Vivek Prahlad)

 == 1.2.5 / 2011-10-21
- Faster traversals by avoiding loading Ruby wrappers (new method 'raw' on traversals) [#189]
- Support for IdentityMap [#188]
- Improved performance in event handler (Vivek Prahlad)
- Fixing issue with validates_presence_of validation (Vivek Prahlad)
- Implemented compositions support on Neo4j::Rails::Relationship (Kalyan Akella)
- Added after_initialize callback (Deepak N)
- Fixed performance issues on node deleted (Vivek Prahlad)
- Fixed a performance issue in the index_registry (Vivek Prahlad)
- Fixed uniqueness validation for :case_sensitive => false (Vivek Prahlad)
- Fixed update_attributes deleting relations when model is invalid (Deepak N)
- Fixed timestamp rails generator (Marcio Toshio)

 == 1.2.4 / 2011-10-07
- Support for traversing with Neo4j::Node#eval_paths and setting uniqueness on traversals [#187]
- Removed unnecessary node creation on database start up (class nodes attached to reference node) (Vivek Prahlad)
- Safer multitenancy - automatically reset the reference node in thread local context after each request using rack middleware
- Bugfixes for multitenancy (Deepak N and Vivek Prahlad)

 == 1.2.3 / 2011-10-01
- Multitenancy support by namespaced-indices & changeable reference node (Vivek Prahlad, pull 41)
- Added a Neo4j::Rails::Model#columns which returns all defined properties [#186]
- Fixed validation associated entities, parent model should be invalid if its nested model(s) is invalid (Vivek Prahlad)
- Fixed property validation to read value before conversion as per active model conventions (Deepak N)
- Fixed property_before_type_cast for loaded models (Deepak N)
- Better support for nested models via ActionView field_for [#185]
- BUG: fix for null pointer issue after delete_all on Neo4j::Rails::Model#has_n relationships (Vivek Prahlad)
- BUG: init_on_create was not called when creating a new relationship via the << operator [#183]

 == 1.2.2 / 2011-09-15
- Added compositions support for rails mode (Deepak N)
- Added support for nested transactions at the Rails model level (Vivek Prahlad)
- Fixing issue where save for invalid entities puts them into an inconsistent state (Vivek Prahlad)
- Fix for issue with save when validation fails (Vivek Prahlad)
- Fix for accepts_nested_attributes_for when the associated entities are created before a new node (Vivek Prahlad)
- Fix to allow has_one relationships to handle nil assignments in models (Vivek Prahlad)
- Observers support for neo4j rails model using active model (Deepak N)
- Override ActiveModel i18n_scope for neo4j (Deepak N)
- Added finders similar to active record and mongoid (Deepak N)
- Added find!, find_or_create_by and find_or_initialize_by methods, similar to active record finders (Deepak N)

 == 1.2.1 / 2011-08-29
- Fixed failing RSpecs for devise-neo4j gem - column_names method on neo4j orm adapter throws NoMethodError (thanks Deepak N)

 == 1.2.0 / 2011-08-16
- Upgrade to java library neo4j 1.4.1, see http://neo4j.rubyforge.org/guides/configuration.html

 == 1.1.4 / 2011-08-10
- Fixed dependency to will_paginate, locked to 3.0.pre4 (newly released 3.0.0 does not work yet with neo4j.rb)

  == 1.1.3 / 2011-08-09
- real recursive rule to the top class, subclasses with rules did not work (Frédéric Vanclef)
- BUG: not able to create array properties on relationships (Pere Urbon)
- BUG: lucene did not work if starting up neo4j in read only mode (like rails console when the rails is already running)

 == 1.1.2 / 2011-06-08
- Added configuration option 'enable_rules' to disable the _all relationships and custom rules [#176]
- Added a #node method on the Neo4j::Node and Neo4j::NodeMixin. Works like the #rel method but returns the node instead. [#174]
- Simplify creating relationship between two existing nodes [#175]

 == 1.1.1 / 2011-05-26
- Made neo4j compatible with rails 3.1.0.rc1 [#170]
- Fix for neo4j-devise [#171]
- BUG: Neo4j::GraphAlgo shortest path does raise exception if two nodes are not connected [#172]

 == 1.1.0 / 2011-05-13
- Support for embedding neo4j.rb by providing an already running db instance (#168)
- Neo4j::Rails::Relationships should be ActiveModel compliant (#156)
- Support for incoming relationships in Neo4j::Rails::Model (#157)
- to_json method for models no tags √ resolved (#154)
- Implement hash so that it will work with Sets (#160)
- Modified the traverser to allow iterating over paths not just over end_nodes (#161)
- Create method should take a block to initialize itself (#162)
- Upgrade to 1.3 neo4j java library (#164)
- Default `nodes' invocation for Algo path finders (#165)
- Property and index class methods modified to take arbitrary number of symbols optionally followed by options hash (#166)
- BUG: Setting property :system on Neo4j::Rails::Model should work (#163)
- BUG: update_attributes should convert values according to Type (#155)
- BUG: Neo4j::RelationshipMixin#relationship_type broken #(169)
- BUG: Relationship.load(nil) == Relationship.load(0) (#167)
- BUG: Full text search returns nil in rails model (#153)

## [1.0.0 / 2011-03-02]
- Complete rewrite of everything.
- Replaced the lucene module with using the java neo4j-lucene integration instead
- Lots of improvements of the API
- Better ActiveModel/Rails integration

## [0.4.4 / 2010-08-01]
- Fixed bug on traversing when using the RelationshipMixin (#121)
- BatchInserter and JRuby 1.6 - Fix iteration error with trying to modify in-place hash

## [0.4.3 / 2010-04-10]
- Fixed .gitignore - make sure that we do not include unnecessarily files like neo4j databases. Release 0.4.2 contained test data.
- Added synchronize around Index.new so that two thread can't modify the same index at the same time.

## [0.4.2 / 2010-04-08]
-  No index on properties for the initialize method bug (#116)
-  Tidy up Thread Synchronization in Lucene wrapper - lucene indexing performance improvement (#117)
-  Permission bug loading neo4j jar file (#118)
-  Spike: Make NodeMixin ActiveModel complient - experimental (#115)

## [0.4.1 / 2010-03-11]
- Migrations (#108)
- BatchInserter (#111)
- Neo4j::Relationship.new should take a hash of properties (#110)
- Upgrade to neo4j-1.0 (#114)
- Bigfix: has_one should replace old relationship (#106)
- Bugfix: custom accessors for NodeMixin#update (#113)
- Bugfix: Indexed properties problem on extented ruby classes critical "properties indexer" (#112)

## [0.4.0 / 2010-02-06]
- Performance improvements and Refactoring: Use and Extend Neo4j Java Classes (#97)
- Support for Index and Declaration of Properties on Relationships (#91)
- Upgrade to neo4j-1.0 rc (#100)
- All internal properties should be prefix with a '_',0.4.0 (#105)
- Generate relationship accessor methods for declared has_n and has_one relationships (#104)
- New way of creating relationship - Neo4j::Relationship.new (#103)
- Neo4j#init_node method should take one or more args (#98)
- Namespaced relationships: has_one...from using the wrong has_n...to(#92)
- Neo4j::NodeMixin and Neo4j::Node should allow a hash for initialization (#99)

## [0.3.3 / 2009-11-25]
- Support for a counter property on has_lists (#75)
- Support for Cascade delete. On has_n, had_one and has_list (#81)
- NodeMixin#all should work with inheritance - Child classes should have a relationship of their own. (#64)
- Support for other lucene analyzer then StandardAnalyzer (#87)
- NodeMixin initialize should accept block like docs (#82)
- Add incoming relationship should work as expected: n1.relationships.incoming(:foo) << n2 (#80)
- Delete node from a has_list relationship should work as expected (#79)
- Improve stacktraces (#94)
- Removed sideeffect of rspecs (#90)
- Add debug method on NodeMixin to print it self (#88)
- Removed to_a method (#73)
- Upgrade to neo4j-1.0b10 (#95)
- Upgrade to lucene 2.9.0 (#83)
- Refactoring: RSpecs (#74)
- Refactoring: aggregate each, renamed to property aggregator (#72)
- BugFix: neo4j gem cannot be built  from the source (#86)
- BugFix: Neo4j::relationship should not raise Exception if there are no relationships (#78)

## [0.3.2 / 2009-09-17]
- Added support for aggregating nodes (#65)
- Wrapped Neo4j GraphAlgo AllSimplePath (#70)
- Added traversal with traversal position (#71)
- Removed DynamicAccessors mixin, replaced by [] operator (#67)
- Impl Neo4j.all_nodes (#69)
- Upgrated Neo4j jar file to 1.0-b9
- The Neo4j#relationship method now allows a filter parameter (#66)
- Neo4j.rb now can read database not created by Neo4j.rb - does not require classname property (#63)
- REST - added an "all" value for the depth traversal query parameter (#62)
- REST - Performance improvments using the Rest Mixin (#60)

## [0.3.1 / 2009-07-25]
- Feature, extension - find path between given pair of nodes (#58)
- Fix a messy exception on GET /nodes/UnknownClassName (#57)
- Bug  - exception on GET /nodes/classname/rel if rel is a has_one relationship (#56)
- Bug: GET /nodes/classname missing out nodes with no properties (#55)
- Bug: Lucene sorting caused exception if there were no documents (#54)
- Bug: reindexer fails to connect nodes to the IndexNode (#53)

## [0.3.0 / 2009-06-25]
- Neo4j should track node changes
- RESTful support for lucene queries, sorting and paging
- RESTful support for Relationships
- RESTful support for Node and properties
- Experimental support for Master-Slave Replication via REST
- RESTful Node representation should contain hyperlinks to relationships
- Added some handy method like first and empty? on relationships
- Use new neo4j: neo-1.0-b8
- Add an event handler for create/delete nodes start/stop neo, update property/relationship
- The NodeMixin should behave like a hash, added [] and []= methods
- Support list topology - has_list and belongs_to_list Neo4j::NodeMixin Classmethods
- Should be possible to add relationships without declaring them (Neo4j#relationships.outgoing(:friends) << node)
- Neo4j extensions file structure, should be easy to create your own extensions
- Rename relation to relationship (Neo4j::Relations => Neo4j::Relationships, DynamicRelation => Relationship) [data incompatible change]
- Auto Transaction is now optional
- Setting Float properties fails under JRuby1.2.0
- Bug: Indexing relationships does not work
- Make the ReferenceNode include Neo4j::NodeMixin
- Added handy Neo4j class that simply includes the Neo4j::NodeMixin
- Neo4j::IndexNode now holds references to all nodes (Neo4j.ref_node -> Neo4j::IndexNode -> ...)


## [0.2.1 / 2009-03-15]
- Refactoring of lucene indexing of the node space (28)
- Fixed bug on Neo4j::Nodemixin#property? (#22)


## [0.2.0 / 2009-01-20]
- Impl. Neo4j::Node#traverse - enables traversal and filtering using TraversalPosition info (#17,#19)
- Impl. traversal to any depth (#15)
- Impl. traversal several relationships type at the same time (#16)
- Fixed a Lucene timezone bug (#20)
- Lots of refactoring of the neo4j.rb traversal code and RSpecs

## [0.1.0 / 2008-12-18]
- Property can now be of any type (and not only String, Fixnum, Float)
- Indexing and Query with Date and DateTime
- YARD documentation
- Properties can be removed
- A property can be set to nil (it will then be removed).

## [0.0.7 / 2008-12-10]
- Added method to_param and methods on the value object needed for Ruby on Rails
- Impl. update from a value object/hash for a node
- Impl. generation of value object classes/instances from a node.
- Refactoring the Transaction handling (reuse PlaceboTransaction instances if possible)
- Removed the need to start and stop neo. It will be done automatically when needed.


## [0.0.6 / 2008-12-03]
- Removed the configuration from the Neo4j.start method. Now exist in Neo4j::Config and Lucene::Config.
- Implemented sort_by method.
- Lazy loading of search result. Execute the query and load the nodes only if needed.
- Added support to use lucene query language, example: Person.find("name:foo AND age:42")
- All test now uses RAM based lucene indexes.

## [0.0.5 / 2008-11-17]
- Supports keeping lucene index in memory instead of on disk
- Added support for lucene full text search
- Fixed so neo4j runs on JRuby 1.1.5
- Implemented support for reindex all instances of a node class. This is needed if the lucene index is kept in memory or if the index is changed.
- Added ReferenceNode. All nodes now have a relationship from this reference node.
- Lots of refactoring
- Added the IMDB example. It shows how to create a neo database, lucene queries and node traversals.

## [0.0.4 / 2008-10-23]
- First release to rubyforge<|MERGE_RESOLUTION|>--- conflicted
+++ resolved
@@ -7,12 +7,8 @@
 
 ### Changed
 
-<<<<<<< HEAD
-- Invalid options to the `property` method now raise an exception (thanks ProGM / see #1169)
-=======
-- Changed the behavior with transactions when a validation fails. This is a potentially breaking change, since now calling `save` would not fail the current transaction, as expected. (see #1156)
+- Changed the behavior with transactions when a validation fails. This is a potentially breaking change, since now calling `save` would not fail the current transaction, as expected. (thanks ProGM / see #1156)
 - Invalid options to the `property` method now raise an exception (see #1169)
->>>>>>> 86471552
 
 ### Added
 
