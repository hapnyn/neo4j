--- conflicted
+++ resolved
@@ -3,7 +3,6 @@
 This file should follow the standards specified on [http://keepachangelog.com/]
 This project adheres to [Semantic Versioning](http://semver.org/).
 
-<<<<<<< HEAD
 ## [6.0.0] - 11-24-2015
 
 ### Fixed
@@ -181,13 +180,12 @@
 
 - Certain actions that were intended as once-in-the-app's-lifetime events, notably schema operations, will only occur immediately upon the first session's establishment.
 - Context now set for Model.all QueryProxy so that logs can reflect that it wasn't just a raw Cypher query
-=======
-## [5.2.15] - 10-27-2015
+
+## [5.2.15] - 11-27-2015
 
 ### Fixed
 
 - `#with_associations` should use multiple `OPTIONAL MATCH` clauses instead of one so that matches are independent (behavior changed in Neo4j 2.3.0)
->>>>>>> b3f4753d
 
 ## [5.2.13] - 10-26-2015
 
