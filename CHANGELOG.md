--- conflicted
+++ resolved
@@ -3,14 +3,11 @@
 This file should follow the standards specified on [http://keepachangelog.com/]
 This project adheres to [Semantic Versioning](http://semver.org/).
 
-<<<<<<< HEAD
 ## Unreleased
 
 ### Fixed
 
 - Uses Rails 5 beta dependencies
-=======
-## [Unreleased] Unreleased
 
 ### Changed
 
@@ -32,7 +29,6 @@
 
 - Multiparameter Attributes for properties of type `Time` were failing due to a hack that should have been removed with `ActiveAttr`'s removal
 - Rel creation factory was not using backticks around rel type during create action.
->>>>>>> 070913db
 
 ## [7.0.1] - 03-22-2016
 
