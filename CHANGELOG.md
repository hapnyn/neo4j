# Change Log
All notable changes to this project will be documented in this file.
This file should follow the standards specified on [http://keepachangelog.com/]
This project adheres to [Semantic Versioning](http://semver.org/).

## [Unreleased][unreleased]

### Fixed
- Added a `before_remove_const` method to clear cached models when Rails `reload!` is called. 5.0.1 included a workaround but this appears to cut to the core of the issue. See https://github.com/neo4jrb/neo4j/pull/855.
- To prevent errors, changing an index to constraint or constraint to index will drop the existing index/constraint before adding the new.
- Fixed `AssociationProxy#method_missing` so it properly raises errors.

### Added
- Added ability to view `model_class` from `Association` class for `rails_admin` Neo4j adapter
- QueryProxy `where` will now look for declared properties matching hash keys. When found, it will send the value through that property's type converter if the type matches the property's unconverted state.
- Improved handling of unpersisted nodes with associations. You can now use `<<` to create associations between unpersisted nodes. A `save` will cascade through unpersisted objects, creating nodes and rels along the way. See https://github.com/neo4jrb/neo4j/pull/871
- Support formatted cypher queries for easy reading by humans via the `pretty_logged_cypher_queries` configuration variable
<<<<<<< HEAD
- Ability to query for just IDs on associations
=======
- On `QueryProxy` objects you can now use an `:id` key in `where` and `find_by` methods to refer to the property from `id_property` (`uuid` by default)

## [5.0.10] - 2015-07-31
- Fix what should have been a very obvious bug in `_active_record_destroyed_behavior` behavior
- Add eager loading to QueryProxy so that it works in all expected places

## [5.0.9] - 2015-07-29
- Fix "NameError: uninitialized constant Class::Date" (https://github.com/neo4jrb/neo4j/issues/852)

## [5.0.8] - 2015-07-26
- Copied QueryClauseMethods doc from master

## [5.0.7] - 2015-07-26
- Copied `docs` folder from master because a lot of work had gone into the docs since 5.0.0 was released

## [5.0.6] - 2015-07-22
- Fix query logging so that by default it only outputs to the user in the console and development server.  Logger can be changed with `neo4j.config.logger` configuration option
>>>>>>> 652a455b

## [5.0.5] - 2015-07-19

### Added
- Added `log_cypher_queries` configuration option so that queries aren't on by default but that they can be controlled

## [5.0.4] - 2015-07-17

### Fixed
- Fixed bug which caused `QueryProxy` context to repeat (showed up in query logging)

## [5.0.3] - 2015-07-14

### Changed
- Moved `#with_associations` method from `AssociationProxy` to `QueryProxy` so that all `QueryProxy` chains can benefit from it.
- Added `_active_record_destroyed_behavior` semi-hidden configuration variable so that behavior for `ActiveNode#destroyed?` and `ActiveRel#destroyed?` can be changed to upcoming 6.0.0 behavior (matching ActiveRecord) where the database is not accessed.

## [5.0.2] - 2015-06-30

### Fixed
- Fix error when calling `#empty?` or `#blank?` on a query chain with on `order` specified
- Make `#find_each` and `#find_in_batches` return the actual objects rather than the result objects
- Query logging on console should be to STDOUT with `puts`.  Using `Rails.logger` outputs to the file in the `log` directory
- Modified queryproxy include? to accept a uuid instead of full node

## [5.0.1] - 2015-06-23

### Fixed
- Longstanding bug that would prevent association changes (`<<` and ActiveRel.create) in Rails after `reload!` had been called, see https://github.com/neo4jrb/neo4j/pull/839
- ActiveNode#inspect wasn't displaying the id_property
- Default property values and magic typecasting not being inherited correctly

### Changed
- In the absense of a `model_class` key, associations defined in ActiveNode models will use `from_/to_class` defined in `rel_class` to find destination. (Huge thanks to @olance, #838)
- ActiveRel's DSL was made a bit friendlier by making the `type`, `from_class` and `to_class` methods return their set values when called without arguments.
- Reworked ActiveRel's wrapper to behave more like ActiveNode's, removing some duplicate methods and moving others to Neo4j::Shared, resulting in a big performance boost when returning large numbers of rels.
- Updated gemspec to require neo4j-core 5.0.1+

### Added
- ActiveRel was given `find_or_create_by`, usable across single associations.

## [5.0.0] - 2015-06-18

### Fixed
- Prevented `to_key` from requiring an extra DB query. (See https://github.com/neo4jrb/neo4j/pull/827)

### Added
- QueryProxy associations accept `labels: false` option to prevent generated Cypher from using labels.

### Changed
- Properties explicitly set to type `Time` will no longer be converted to `DateTime`.

## [5.0.0.rc.3] - 2015-06-07

### Fixed
- Associations now allow `unique` option.  Error handling is generalized to make this testable (Thanks to @olance, see #824)

## [5.0.0.rc.2] - 2015-05-20

### Changed
- Set Ruby version requirement back to 1.9.3 because of problems with JRuby

## [5.0.0.rc.1] - 2015-05-20

### Changed
- Ruby 2.0.0 now required (>= 2.2.1 is recommended)
- All `ActiveNode` associations now require either a `type`, `origin`, or `rel_class` option.  Only one is allowed
- Defining associations will fail if unknown options are used (#796)
- `Model#find` fails if no node found (`Model#find_by` available when `nil` result desired) (#799)
- `#find_or_create` and `#merge` model class methods have been added
- Ensuring that all model callbacks are happening within transactions
- Major refactoring using `rubocop` with a lot of focus on speed improvements
- Specifically when loading many nodes at once we've measured 3x speed improvements

### Fixed
- `#find` on `QueryProxy` objects now does a model `find` rather than an `Enumerable` find
- Subclassed model classes now both create and query against it's ancestor's labels in addition to it's own (#690)
- `#first` and `#last` now work property when precedend by an `#order` in a `QueryProxy` chain (#720)
- `#count` when called after `#limit` will be performed within the bounds of limit specified

### Added
- Eager Loading is now supported!  See: [http://neo4jrb.readthedocs.org/en/latest/ActiveNode.html#eager-loading]
- Associations now return `AssociationProxy` objects (which are `Enumerable`) which have convenient `#inspect` methods for cleaner viewing in the Ruby console
- `model_class` key on associations now supports an Array (#589)
- When using `all` inside of a class method an argument for the node name can now be passed in (#737)
- Query(Proxy) syntax of `where("foo = ?", val)` and `where("foo = {bar}", bar: val)` now supported (#675)
- `module_handling` config option now available to control how class module namespaces translate to Neo4j labels (#753) (See: [http://neo4jrb.readthedocs.org/en/latest/Configuration.html])
- `#id_property` method has new `constraints` option to disable automatic uuid constraint (#738/#736)

(There are probably other changes too!)

**Changes above this point should conform to [http://keepachangelog.com/]**

## [4.1.2]
- Fixes two bugs related to inheritance: one regarding ActiveRel classes and relationship types, the other regarding ActiveNode primary_key properties not being set when a model is loaded prior to Neo4j session.

## [4.1.1]
- Switches use of Fixnum to Integer to improve 32-bit support

## [4.1.0]
This release includes many performance fixes and new features. The most notable:
- Huge stylist cleanup/refactoring by Brian on the entire gem by Brian armed with Rubocop. See http://neo4jrb.io/blog/2014/12/29/stay-out-of-trouble.html.
- Every node create, update, and destroy is now wrapped in a transaction. See http://neo4jrb.io/blog/2015/01/06/transactions_everywhere.html.
- New `dependent` options for associations: `:delete`, `:destroy`, `:delete_orphans`, `:destroy_orphans`. See http://neo4jrb.io/blog/2015/01/07/association_dependent_options.html.
- New `unique: true` option for associations, `creates_unique_rel` class method for ActiveRel. Both of these will result in relationship creation Cypher using "CREATE UNIQUE" instead of "CREATE".
- Fixed an n+1 query issue during node creation and update.
- Dieter simplified some code related to frozen attributes. See https://github.com/neo4jrb/neo4j/pull/655.
We now have a new website online at http://neo4jrb.io! Keep an eye on it for news and blogs related to this and other projects.

## [4.0.0]
- Change neo4j-core dependency from 3.1.0 to 4.0.0.

## [4.0.0.rc.4]
- _classname property is disabled by default for ActiveRel! It had been disabled for ActiveNode, this just evens the score.
- Fixes a bug to create better `result` labels in Cypher.
- Made the `delete_all` and `destroy_all` ActiveNode class methods consistent with their ActiveRecord counterparts. `destroy_all` previously performed its deletes in Cypher but it should have been returning nodes to Ruby and calling `destroy`. `delete_all` didn't exist at all.

## [4.0.0.rc.3]
Released minutes after rc.2 to catch one late addition!
- Adds serialization support for QueryProxy.

## [4.0.0.rc.2]
This release builds on features introduced in the first RC. We are releasing this as another RC because the API may be tweaked before release.
- New `proxy_as` for Core::Query to build QueryProxy chains onto Core::Query objects!
- Using `proxy_as`, new `optional` method in QueryProxy to use the `OPTIONAL MATCH` Cypher function.
- `match_to` and methods that depend on it now support arrays of nodes or IDs.
- New `rels_to`/`all_rels_to` methods.
- New `delete` and `destroy` methods in QueryProxy to easily remove relationships.
- Serialized objects will include IDs by default.

## [4.0.0.rc.1]
This release introduces API changes that may be considered breaking under certain conditions. See See https://github.com/neo4jrb/neo4j/wiki/Neo4j.rb-v4-Introduction.
Please use https://github.com/neo4jrb/neo4j/issues for support regarding this update! You can also reach us on Twitter: @neo4jrb (Brian) and @subvertallmedia (Chris).
- Default behavior changed: relationship types default to all caps, no prepending of "#". This behavior can be changed.
- ActiveRel models no longer require explicit calling of `type`. When missing, the model will infer a type using the class name following the same rules used to determine automatic relationship types from ActiveNode models.
- _classname properties will not be added automatically if you are using a version Neo4j >= 2.1.5. Instead, models are found using labels or relationship type. This is a potentially breaking change, particularly where ActiveRel is concerned. See the link at the beginning of this message for the steps required to work around this.
- Query scopes are now chainable! Call `all` at the start of your scope or method to take advantage of this.
- Changes required for Neo4j 2.2.
- Support for custom typecasters.
- New method `rel_where`, expanded behavior of `match_to` and `first_rel_to`
- Implemented ActiveSupport load hooks.
- Assorted performance improvements and refactoring.

## [3.0.4]
- Gemspec requires the latest neo4j-core.
- Fixed a pagination bug — thanks, @chrisgogreen!
- New QueryProxy methods `match_to` and `first_rel_to` are pretty cool.
- include_root_in_json is now configurable through config.neo4j.include_root_in_json or Neo4j::Config[:include_root_in_json]. Also cool.
- There's a new `delete_all` method for QueryProxy, too.
- @codebeige removed the `include?` class method, which was smart.
- Did I mention we won an award from Neo Tech? Check it out. https://github.com/neo4jrb/neo4j#welcome-to-neo4jrb

## [3.0.3]
- Gemspec has been updated to require neo4j-core 3.0.5
- Added `find_in_batches`
- Pagination has been updated to allow better ordering. Relaunch of neo4j-will_paginate as neo4j-will_paginate_redux is imminent!
- Everything is better: `create`'s handling of blocks, better behavior from `count`, better ActiveRel from_class/to_class checks, better handling of rel_class strings, and more
- Added a new find_or_create_by class method

Big thanks to new contributors Miha Rekar and Michael Perez! Also check out or Github issues, where we're discussing changes for 3.1.0. https://github.com/neo4jrb/neo4j/issues

## [3.0.2]
- "Model#all" now evaluates lazily, models no longer include Enumerable
- Faster, more efficient uniqueness validations
- Adjusted many common queries to use params, will improve performance
- ActiveRel fixes: create uses Core Query instead of Core's `rels` method, `{ classname: #{_classname} }` no longer inserted into every query, find related node IDs without loading the nodes
- Allow inheritance when checking model class on a relation (Andrew Jones)
- Provided migrations will use Rake.original_dir instead of Rails.env to provide better compatibility with frameworks other than Rails
- rel_class option in ActiveNode models will now accept string of a model name
- Additional bug fixes

## [3.0.1]
- Removed reference to neo4j-core from Gemfile and set neo4j.gemspec to use neo4j-core ~>3.0.0

## [3.0.0]
No change from rc 4

## [3.0.0.rc.4]
- UUIDs are now automatically specified on models as neo IDs won't be reliable
in future versions of neo4j
- Migrations now supported (including built-in migrations to migrate UUIDs and
insert the _classname property which is used for performance)
- Association reflection
- Model.find supports ids/node objects as well as arrays of id/node objects
- rake tasks now get automatically included into rails app


## [3.0.0.rc.3]
- thread safety improvements
- scope and general refactoring
- Added ability to create relationships on init (persisted on save)

## [3.0.0.rc.2]
- Use newer neo4j-core release

## [3.0.0.rc.1]
- Support for count, size, length, empty, blank? for has_many relationship
- Support for rails logger of cypher queries in development
- Support for distinct count
- Optimized methods: https://github.com/andreasronge/neo4j/wiki/Optimized-Methods
- Queries should respect mapped label names (#421)
- Warn if no session is available
- Fix broken == and equality (#424)

## [3.0.0.alpha.11]
- Bug fixes

## [3.0.0.alpha.10]
- ActiveRel support, see Wiki pages (chris #393)

## [3.0.0.alpha.9]
- Complete rewrite of the query api, see wiki page (#406, chris, brian)
- Performance improvements (#382,#400, #402, chris)
- idproperty - user defined primary keys (#396,#389)
- Reimplementation of Neo4j::Config
- Serialization of node properties (#381)
- Better first,last syntax (#379)

## [3.0.0.alpha.8]
- Integration with new Query API from neo4j-core including:
- - .query_as and #query_as methods to get queries from models (#366)
- - .qq method for QuickQuery syntax ( https://github.com/andreasronge/neo4j/wiki/Neo4j-v3#quickquery-work-in-progress / #366)
- Before and after callbacks on associations (#373)
- .find / .all / .count changed to be more like ActiveRecord
- .first / .last methods (#378)
- .find_by / .find_by! (#375)

## [3.0.0.alpha.7]
- Bug fix uniqueness-validator (#356 from JohnKellyFerguson)
- Many improvements, like update_attributes and validation while impl orm_adapter, Brian Underwood
- Impl orm_adapter API for neo4j so it can be used from for example devise, Brian Underwood (#355)
- Fix of inheritance of Neo4j::ActiveNode (#307)
- Expose add_label, and remove_label (#335)
- Fixed auto loading of classes bug, (#349)
- Bumped neo4j-core, 3.0.0.alpha.16

## [3.0.0.alpha.6]
- Support for Heroku URLs, see wiki https://github.com/andreasronge/neo4j/wiki/Neo4j-v3 (#334)

## [3.0.0.alpha.5]
- Added allow session options via 'config.neo4j.session_options' so it can run on heroku (#333)
- Relaxed Dependencies for Rails 4.1 (#332)
- Using neo4j-core version 3.0.0.alpha.12

## [3.0.0.alpha.4]
- Implemented validates_uniqueness_of (#311)
- Using neo4j-core version 3.0.0.alpha.11

## [3.0.0.alpha.3]
- Support for rails scaffolds
- Support for created_at and updated_at (#305)
- Support for ability to select a session to use per model (#299)
- BugFix: updating a model should not clear out old properties (#296)

## [3.0.0.alpha.2]
- Support for both embedded (only JRuby) and server API (runs on MRI Ruby !)
- Simple Rails app now work
- Support for has_n and has_one method
- ActiveModel support, callback, validation
- Declared properties (via active_attr gem)

## [2.3.0 / 2013-07-18]
- Fix Issue with HA console when ruby-debug is loaded (#261, thekendalmiller)
- Use 1.9 Neo4j

## [2.2.4 / 2013-05-19]
- get_or_create should return wrapped ruby nodes, alex-klepa, #241, #246
- Make sure freeze does not have side effects, #235
- Fix for carrierwave-neo4j (attribute_defaults), #235

## [2.2.3 / 2012-12-28]
- Support for HA cluster with neo4j 1.9.X, #228, #99, #223
- Make sure the Identity map is cleared after an exception, #214
- Relationship other_node should return wrapped node, #226
- Automatically convert DateTimes to UTC, (neo4j-wrapper #7)
- get_or_create should return a wrapped node (neo4j-wrapper #8)
- Make it work with Neo4j 1.7.1 (neo4j-core, #19)

## [2.2.2 - skipped]

## [2.2.1 / 2012-12-18]
- Fix for JRuby 1.7.1 and Equal #225
- Fix for create nodes and relationship using Cypher (neo4j-core #17)

## [2.2.0 / 2012-10-02]
- Using neo4j-cypher gem (1.0.0)
- Fix of neo4j-core configuration issue using boolean values #218
- Fixed RSpec issue on JRuby 1.7.x #217
- Aliased has_many to has_n, #183

## [2.2.0.rc1 / 2012-09-21]
- Use neo4j-core and neo4j-wrapper version 2.2.0.rc1
- Use the neo4j-cypher gem
- Better support for Orm Adapter, #212
- Use Cypher query when finder method does not have a lucene index, #210

## [2.0.1 / 2012-06-06]
- Use neo4j-core and neo4j-wrapper version 2.0.1

## [2.0.0 / 2012-05-07]
  (same as rc2)

## [2.0.0.rc2 / 2012-05-04]
- Enable Identity Map by default
- Added versioning for Neo4j::Core

## [2.0.0.rc1 / 2012-05-03]
- Fix of rake task to upgrade to 2.0
- Various Cypher DSL improvements, core(#3,#4,#5), #196
- Added Neo4j::VERSION

## [2.0.0.alpha.9 / 2012-04-27]
- Fix for rails scaffold generator

## [2.0.0.alpha.8 / 2012-04-27]
- Fix for "relationship to :all assigned twice for single instance" #178
- Fix for callback fire more then once (=> performance increase) #172
- Support for lucene search on array properties, #118
- Support for creating unique entities (get_or_create) #143
- Support for specifying has_n/has_one relationship with Strings instead of Class #160
- Support for serializer of hash and arrays on properties #185
- Fix for Neo4j::Rails::Relationship default property, #195
- Added support for pagination, see the neo4j-will_paginate gem
- Fixed Rails generators
- Added Cypher DSL support for is_a?
- Fix for "write_attribute persistes, contrary to AR convention" closes #182

## [2.0.0.alpha.7 / 2012-04-19]
- fix for Neo4j::Config bug - did not work from rails to set the db location, closes #191
- has_n and has_one method generate class method returning the name of the relationship as a Symbol, closes #170
- Raise exception if trying to index boolean property, closes #180
- Made start_node= and end_node= protected closes 186
- Support for things like @dungeon.monsters.dangerous { |m| m[:weapon?] == 'sword' } closes #181

## [2.0.0.alpha.6 / 2012-04-15]
- Complete rewrite and smaller change of API + lots of refactoring and better RSpecs
- Moved code to the neo4j-core and neo4j-wrapper gems
- Changed API - index properties using the Neo4j::Rails::Model (property :name, :index => :exact)
- Changed API - rel_type always returns a Symbol
- Changed API - #rels and #rel first parameter is always :outgoing, :incoming or :both
- Cypher DSL support, see neo4j-core
- Made the Lucene indexing more flexible
- Renamed size methods to count since it does simply count all the relationships (e.g. Person.all.count)
- Modularization - e.g. make it possible to create your own wrapper
- Added builder method for has_one relationships (just like ActiveRecord build_best_friend)

## [2.0.0.alpha.5 / 2012-03-27]
- Fix for HA/cluster bug [#173]
- Upgrade to neo4j-community jars 1.7.0.alpha.1
- Fix for rails 3.2 [#131]
- Fix for BatchInserter bug, [#139]
- Added rake task for upgrading [#116]
- Added scripts for upgrading database [#116]

## [2.0.0.alpha.4 / 2012-01-17]
- Fix node and rel enumerable for JRuby 1.9, Dmytrii Nagirniak
- Remove the will_paginate and move it to a separate gem Dmytrii Nagirniak, [#129][#132]
- Use type converter to determine how to handle multi-param attributes, Dmyitrii Nagirniak [#97]
- Set default storage_path in Rails to db [#96]
- Fix numeric Converter with nils and Float converter, Dmytrii Nagirniak
- Fix Neo4j::Rails::Model.find incorrect behavior with negative numbers, Dmytrii Nagirniak [#101]
- Allow to use symbols in batch inserter [#104]
- Split neo4j-jars gem into three jars, community,advanced&enterprise

 == 2.0.0.alpha.1 / 2012-01-11
- Split JARS into a separate gem (neo4j-jars) [#115]
- Changed prefix of relationships so that it allows having incoming relationships from different classes with different relationship names. Migration is needed to update an already existing database - see issue #116. [#117]
- Fix for undefined method 'add_unpersited_outgoing_rel' [#111]
- Fix for Rails models named Property [#108] (Vivek Prahlad)


 == 1.3.1 / 2011-12-14
- Make all relationships visible in Rails callback (rspecs #87, Dmytrii Nagirniak) [#211]
- Enable travis to build JRuby 1.9 (pull #87, Dmytrii Nagirniak) [#214]
- Support for composite lucene queries with OR and NOT (pull #89, Deepak N)
- Enforce the correct converter on a property type when the type is given (pull #86, Dmytrii Nagirniak)
- Development: make it easier to run RSpecs and guard (pull #85, Dmytrii Nagirniak)
- Added ability to disable observer (pull #84, Dmytrii Nagirniak)
- Fixing multiple assignment of has_one assocaition (pull #83 Deepak N)
- Accept association_id for has_one assocations (pull #82, Deepak N)
- Upgrade to 1.6.M01 Neo4j java jars [#209]
- Defer warning message 'Unknown outgoing relationship' (pull #81, Vivek Prahlad)
- Added string converter, e.g. property :name, :type => String  (pull #80, Dmytrii Nagirniak)
- Added symbol converter e.g. property :status, :type => Symbol (pull #79, Dmytrii Nagirniak) [#205]

 == 1.3.0 / 2011-12-06
- Added neo4j-upgrade script to rename lucene index files and upgrade to 1.5 [#197]
- Expose Neo4j::NodeMixin#index_types returning available indices (useful for Cypher queries) [#194]
- The to_other method is now available also in the Neo4j::Rails API [#193]
- Expose rel_type method for Neo4j::Rails::Relationship [#196]
- Support for breadth and depth first traversals [#198]
- Support for cypher query [#197]
- Fix for rule node concurrency issue (pull #78, Vivek Prahlad)
- Bugfix for the uniqueness validation for properties with quotes (pull #76, Vivek Prahlad)
- More performance tweaks (pull #75, #77, Vivek Prahlad)
- Fixing add_index for properties other than type string (pull #74, Deepak N)
- Significant performance boost for creating large numbers of models in a transaction (pull #73, Vivek Prahlad)
- Upgrade to neo4j 1.5 jars (pull #72, Vivek Prahlad)
- Fix for assigning nil values to incoming has_one relation (pull #70, Deepak N)
- Support for revert and fixes for Neo4j::Rails::Versioning (pull #71, Vivek Prahlad)

 == 1.2.6 / 2011-11-02
- Generators can now generate relationships as well [#195]
- Better will_paginate support for Neo4j::Rails::Model [#194]
- Fixing updated_at to be set only if model has changed (pull #68, Deepak N)
- Bringing back changes removed during identiy map to fix bug [#190] (Deepak N)
- Fixing updated_at to be set only if model has changed, using callbacks instead of overriding method for stamping time (Deepak N)
- Added versioning support (pull #67) (Vivek Prahlad)

 == 1.2.5 / 2011-10-21
- Faster traversals by avoiding loading Ruby wrappers (new method 'raw' on traversals) [#189]
- Support for IdentityMap [#188]
- Improved performance in event handler (Vivek Prahlad)
- Fixing issue with validates_presence_of validation (Vivek Prahlad)
- Implemented compositions support on Neo4j::Rails::Relationship (Kalyan Akella)
- Added after_initialize callback (Deepak N)
- Fixed performance issues on node deleted (Vivek Prahlad)
- Fixed a performance issue in the index_registry (Vivek Prahlad)
- Fixed uniqueness validation for :case_sensitive => false (Vivek Prahlad)
- Fixed update_attributes deleting relations when model is invalid (Deepak N)
- Fixed timestamp rails generator (Marcio Toshio)

 == 1.2.4 / 2011-10-07
- Support for traversing with Neo4j::Node#eval_paths and setting uniqueness on traversals [#187]
- Removed unnecessary node creation on database start up (class nodes attached to reference node) (Vivek Prahlad)
- Safer multitenancy - automatically reset the reference node in thread local context after each request using rack middleware
- Bugfixes for multitenancy (Deepak N and Vivek Prahlad)

 == 1.2.3 / 2011-10-01
- Multitenancy support by namespaced-indices & changeable reference node (Vivek Prahlad, pull 41)
- Added a Neo4j::Rails::Model#columns which returns all defined properties [#186]
- Fixed validation associated entities, parent model should be invalid if its nested model(s) is invalid (Vivek Prahlad)
- Fixed property validation to read value before conversion as per active model conventions (Deepak N)
- Fixed property_before_type_cast for loaded models (Deepak N)
- Better support for nested models via ActionView field_for [#185]
- BUG: fix for null pointer issue after delete_all on Neo4j::Rails::Model#has_n relationships (Vivek Prahlad)
- BUG: init_on_create was not called when creating a new relationship via the << operator [#183]

 == 1.2.2 / 2011-09-15
- Added compositions support for rails mode (Deepak N)
- Added support for nested transactions at the Rails model level (Vivek Prahlad)
- Fixing issue where save for invalid entities puts them into an inconsistent state (Vivek Prahlad)
- Fix for issue with save when validation fails (Vivek Prahlad)
- Fix for accepts_nested_attributes_for when the associated entities are created before a new node (Vivek Prahlad)
- Fix to allow has_one relationships to handle nil assignments in models (Vivek Prahlad)
- Observers support for neo4j rails model using active model (Deepak N)
- Override ActiveModel i18n_scope for neo4j (Deepak N)
- Added finders similar to active record and mongoid (Deepak N)
- Added find!, find_or_create_by and find_or_initialize_by methods, similar to active record finders (Deepak N)

 == 1.2.1 / 2011-08-29
- Fixed failing RSpecs for devise-neo4j gem - column_names method on neo4j orm adapter throws NoMethodError (thanks Deepak N)

 == 1.2.0 / 2011-08-16
- Upgrade to java library neo4j 1.4.1, see http://neo4j.rubyforge.org/guides/configuration.html

 == 1.1.4 / 2011-08-10
- Fixed dependency to will_paginate, locked to 3.0.pre4 (newly released 3.0.0 does not work yet with neo4j.rb)

  == 1.1.3 / 2011-08-09
- real recursive rule to the top class, subclasses with rules did not work (Frédéric Vanclef)
- BUG: not able to create array properties on relationships (Pere Urbon)
- BUG: lucene did not work if starting up neo4j in read only mode (like rails console when the rails is already running)

 == 1.1.2 / 2011-06-08
- Added configuration option 'enable_rules' to disable the _all relationships and custom rules [#176]
- Added a #node method on the Neo4j::Node and Neo4j::NodeMixin. Works like the #rel method but returns the node instead. [#174]
- Simplify creating relationship between two existing nodes [#175]

 == 1.1.1 / 2011-05-26
- Made neo4j compatible with rails 3.1.0.rc1 [#170]
- Fix for neo4j-devise [#171]
- BUG: Neo4j::GraphAlgo shortest path does raise exception if two nodes are not connected [#172]

 == 1.1.0 / 2011-05-13
- Support for embedding neo4j.rb by providing an already running db instance (#168)
- Neo4j::Rails::Relationships should be ActiveModel compliant (#156)
- Support for incoming relationships in Neo4j::Rails::Model (#157)
- to_json method for models no tags √ resolved (#154)
- Implement hash so that it will work with Sets (#160)
- Modified the traverser to allow iterating over paths not just over end_nodes (#161)
- Create method should take a block to initialize itself (#162)
- Upgrade to 1.3 neo4j java library (#164)
- Default `nodes' invocation for Algo path finders (#165)
- Property and index class methods modified to take arbitrary number of symbols optionally followed by options hash (#166)
- BUG: Setting property :system on Neo4j::Rails::Model should work (#163)
- BUG: update_attributes should convert values according to Type (#155)
- BUG: Neo4j::RelationshipMixin#relationship_type broken #(169)
- BUG: Relationship.load(nil) == Relationship.load(0) (#167)
- BUG: Full text search returns nil in rails model (#153)

## [1.0.0 / 2011-03-02]
- Complete rewrite of everything.
- Replaced the lucene module with using the java neo4j-lucene integration instead
- Lots of improvements of the API
- Better ActiveModel/Rails integration

## [0.4.4 / 2010-08-01]
- Fixed bug on traversing when using the RelationshipMixin (#121)
- BatchInserter and JRuby 1.6 - Fix iteration error with trying to modify in-place hash

## [0.4.3 / 2010-04-10]
- Fixed .gitignore - make sure that we do not include unnecessarily files like neo4j databases. Release 0.4.2 contained test data.
- Added synchronize around Index.new so that two thread can't modify the same index at the same time.

## [0.4.2 / 2010-04-08]
-  No index on properties for the initialize method bug (#116)
-  Tidy up Thread Synchronization in Lucene wrapper - lucene indexing performance improvement (#117)
-  Permission bug loading neo4j jar file (#118)
-  Spike: Make NodeMixin ActiveModel complient - experimental (#115)

## [0.4.1 / 2010-03-11]
- Migrations (#108)
- BatchInserter (#111)
- Neo4j::Relationship.new should take a hash of properties (#110)
- Upgrade to neo4j-1.0 (#114)
- Bigfix: has_one should replace old relationship (#106)
- Bugfix: custom accessors for NodeMixin#update (#113)
- Bugfix: Indexed properties problem on extented ruby classes critical "properties indexer" (#112)

## [0.4.0 / 2010-02-06]
- Performance improvements and Refactoring: Use and Extend Neo4j Java Classes (#97)
- Support for Index and Declaration of Properties on Relationships (#91)
- Upgrade to neo4j-1.0 rc (#100)
- All internal properties should be prefix with a '_',0.4.0 (#105)
- Generate relationship accessor methods for declared has_n and has_one relationships (#104)
- New way of creating relationship - Neo4j::Relationship.new (#103)
- Neo4j#init_node method should take one or more args (#98)
- Namespaced relationships: has_one...from using the wrong has_n...to(#92)
- Neo4j::NodeMixin and Neo4j::Node should allow a hash for initialization (#99)

## [0.3.3 / 2009-11-25]
- Support for a counter property on has_lists (#75)
- Support for Cascade delete. On has_n, had_one and has_list (#81)
- NodeMixin#all should work with inheritance - Child classes should have a relationship of their own. (#64)
- Support for other lucene analyzer then StandardAnalyzer (#87)
- NodeMixin initialize should accept block like docs (#82)
- Add incoming relationship should work as expected: n1.relationships.incoming(:foo) << n2 (#80)
- Delete node from a has_list relationship should work as expected (#79)
- Improve stacktraces (#94)
- Removed sideeffect of rspecs (#90)
- Add debug method on NodeMixin to print it self (#88)
- Removed to_a method (#73)
- Upgrade to neo4j-1.0b10 (#95)
- Upgrade to lucene 2.9.0 (#83)
- Refactoring: RSpecs (#74)
- Refactoring: aggregate each, renamed to property aggregator (#72)
- BugFix: neo4j gem cannot be built  from the source (#86)
- BugFix: Neo4j::relationship should not raise Exception if there are no relationships (#78)

## [0.3.2 / 2009-09-17]
- Added support for aggregating nodes (#65)
- Wrapped Neo4j GraphAlgo AllSimplePath (#70)
- Added traversal with traversal position (#71)
- Removed DynamicAccessors mixin, replaced by [] operator (#67)
- Impl Neo4j.all_nodes (#69)
- Upgrated Neo4j jar file to 1.0-b9
- The Neo4j#relationship method now allows a filter parameter (#66)
- Neo4j.rb now can read database not created by Neo4j.rb - does not require classname property (#63)
- REST - added an "all" value for the depth traversal query parameter (#62)
- REST - Performance improvments using the Rest Mixin (#60)

## [0.3.1 / 2009-07-25]
- Feature, extension - find path between given pair of nodes (#58)
- Fix a messy exception on GET /nodes/UnknownClassName (#57)
- Bug  - exception on GET /nodes/classname/rel if rel is a has_one relationship (#56)
- Bug: GET /nodes/classname missing out nodes with no properties (#55)
- Bug: Lucene sorting caused exception if there were no documents (#54)
- Bug: reindexer fails to connect nodes to the IndexNode (#53)

## [0.3.0 / 2009-06-25]
- Neo4j should track node changes
- RESTful support for lucene queries, sorting and paging
- RESTful support for Relationships
- RESTful support for Node and properties
- Experimental support for Master-Slave Replication via REST
- RESTful Node representation should contain hyperlinks to relationships
- Added some handy method like first and empty? on relationships
- Use new neo4j: neo-1.0-b8
- Add an event handler for create/delete nodes start/stop neo, update property/relationship
- The NodeMixin should behave like a hash, added [] and []= methods
- Support list topology - has_list and belongs_to_list Neo4j::NodeMixin Classmethods
- Should be possible to add relationships without declaring them (Neo4j#relationships.outgoing(:friends) << node)
- Neo4j extensions file structure, should be easy to create your own extensions
- Rename relation to relationship (Neo4j::Relations => Neo4j::Relationships, DynamicRelation => Relationship) [data incompatible change]
- Auto Transaction is now optional
- Setting Float properties fails under JRuby1.2.0
- Bug: Indexing relationships does not work
- Make the ReferenceNode include Neo4j::NodeMixin
- Added handy Neo4j class that simply includes the Neo4j::NodeMixin
- Neo4j::IndexNode now holds references to all nodes (Neo4j.ref_node -> Neo4j::IndexNode -> ...)


## [0.2.1 / 2009-03-15]
- Refactoring of lucene indexing of the node space (28)
- Fixed bug on Neo4j::Nodemixin#property? (#22)


## [0.2.0 / 2009-01-20]
- Impl. Neo4j::Node#traverse - enables traversal and filtering using TraversalPosition info (#17,#19)
- Impl. traversal to any depth (#15)
- Impl. traversal several relationships type at the same time (#16)
- Fixed a Lucene timezone bug (#20)
- Lots of refactoring of the neo4j.rb traversal code and RSpecs

## [0.1.0 / 2008-12-18]
- Property can now be of any type (and not only String, Fixnum, Float)
- Indexing and Query with Date and DateTime
- YARD documentation
- Properties can be removed
- A property can be set to nil (it will then be removed).

## [0.0.7 / 2008-12-10]
- Added method to_param and methods on the value object needed for Ruby on Rails
- Impl. update from a value object/hash for a node
- Impl. generation of value object classes/instances from a node.
- Refactoring the Transaction handling (reuse PlaceboTransaction instances if possible)
- Removed the need to start and stop neo. It will be done automatically when needed.


## [0.0.6 / 2008-12-03]
- Removed the configuration from the Neo4j.start method. Now exist in Neo4j::Config and Lucene::Config.
- Implemented sort_by method.
- Lazy loading of search result. Execute the query and load the nodes only if needed.
- Added support to use lucene query language, example: Person.find("name:foo AND age:42")
- All test now uses RAM based lucene indexes.

## [0.0.5 / 2008-11-17]
- Supports keeping lucene index in memory instead of on disk
- Added support for lucene full text search
- Fixed so neo4j runs on JRuby 1.1.5
- Implemented support for reindex all instances of a node class. This is needed if the lucene index is kept in memory or if the index is changed.
- Added ReferenceNode. All nodes now have a relationship from this reference node.
- Lots of refactoring
- Added the IMDB example. It shows how to create a neo database, lucene queries and node traversals.

## [0.0.4 / 2008-10-23]
- First release to rubyforge<|MERGE_RESOLUTION|>--- conflicted
+++ resolved
@@ -15,9 +15,7 @@
 - QueryProxy `where` will now look for declared properties matching hash keys. When found, it will send the value through that property's type converter if the type matches the property's unconverted state.
 - Improved handling of unpersisted nodes with associations. You can now use `<<` to create associations between unpersisted nodes. A `save` will cascade through unpersisted objects, creating nodes and rels along the way. See https://github.com/neo4jrb/neo4j/pull/871
 - Support formatted cypher queries for easy reading by humans via the `pretty_logged_cypher_queries` configuration variable
-<<<<<<< HEAD
 - Ability to query for just IDs on associations
-=======
 - On `QueryProxy` objects you can now use an `:id` key in `where` and `find_by` methods to refer to the property from `id_property` (`uuid` by default)
 
 ## [5.0.10] - 2015-07-31
@@ -35,7 +33,6 @@
 
 ## [5.0.6] - 2015-07-22
 - Fix query logging so that by default it only outputs to the user in the console and development server.  Logger can be changed with `neo4j.config.logger` configuration option
->>>>>>> 652a455b
 
 ## [5.0.5] - 2015-07-19
 
