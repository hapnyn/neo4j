# Change Log
All notable changes to this project will be documented in this file.
This file should follow the standards specified on [http://keepachangelog.com/]
This project adheres to [Semantic Versioning](http://semver.org/).

## [Unreleased][unreleased]

<<<<<<< HEAD
### Changed
- `ActiveNode#destroyed?` and `ActiveRel#destroyed?` now only consider the in-memory state of if an object is destroyed without checking the database
=======
### Fixed
- Added a `before_remove_const` method to clear cached models when Rails `reload!` is called. 5.0.1 included a workaround but this appears to cut to the core of the issue. See https://github.com/neo4jrb/neo4j/pull/855.
>>>>>>> e48cde51

## [5.0.2] - 2015-06-30

### Fixed
- Fix error when calling `#empty?` or `#blank?` on a query chain with on `order` specified
- Make `#find_each` and `#find_in_batches` return the actual objects rather than the result objects
- Query logging on console should be to STDOUT with `puts`.  Using `Rails.logger` outputs to the file in the `log` directory

## [5.0.1] - 2015-06-23

### Fixed
- Longstanding bug that would prevent association changes (`<<` and ActiveRel.create) in Rails after `reload!` had been called, see https://github.com/neo4jrb/neo4j/pull/839
- ActiveNode#inspect wasn't displaying the id_property
- Default property values and magic typecasting not being inherited correctly

### Changed
- In the absense of a `model_class` key, associations defined in ActiveNode models will use `from_/to_class` defined in `rel_class` to find destination. (Huge thanks to @olance, #838)
- ActiveRel's DSL was made a bit friendlier by making the `type`, `from_class` and `to_class` methods return their set values when called without arguments.
- Reworked ActiveRel's wrapper to behave more like ActiveNode's, removing some duplicate methods and moving others to Neo4j::Shared, resulting in a big performance boost when returning large numbers of rels.
- Updated gemspec to require neo4j-core 5.0.1+

### Added
- ActiveRel was given `find_or_create_by`, usable across single associations.

## [5.0.0] - 2015-06-18

### Fixed
- Prevented `to_key` from requiring an extra DB query. (See https://github.com/neo4jrb/neo4j/pull/827)

### Added
- QueryProxy associations accept `labels: false` option to prevent generated Cypher from using labels.

### Changed
- Properties explicitly set to type `Time` will no longer be converted to `DateTime`.

## [5.0.0.rc.3] - 2015-06-07

### Fixed
- Associations now allow `unique` option.  Error handling is generalized to make this testable (Thanks to @olance, see #824)

## [5.0.0.rc.2] - 2015-05-20

### Changed
- Set Ruby version requirement back to 1.9.3 because of problems with JRuby

## [5.0.0.rc.1] - 2015-05-20

### Changed
- Ruby 2.0.0 now required (>= 2.2.1 is recommended)
- All `ActiveNode` associations now require either a `type`, `origin`, or `rel_class` option.  Only one is allowed
- Defining associations will fail if unknown options are used (#796)
- `Model#find` fails if no node found (`Model#find_by` available when `nil` result desired) (#799)
- `#find_or_create` and `#merge` model class methods have been added
- Ensuring that all model callbacks are happening within transactions
- Major refactoring using `rubocop` with a lot of focus on speed improvements
- Specifically when loading many nodes at once we've measured 3x speed improvements

### Fixed
- `#find` on `QueryProxy` objects now does a model `find` rather than an `Enumerable` find
- Subclassed model classes now both create and query against it's ancestor's labels in addition to it's own (#690)
- `#first` and `#last` now work property when precedend by an `#order` in a `QueryProxy` chain (#720)
- `#count` when called after `#limit` will be performed within the bounds of limit specified

### Added
- Eager Loading is now supported!  See: [http://neo4jrb.readthedocs.org/en/latest/ActiveNode.html#eager-loading]
- Associations now return `AssociationProxy` objects (which are `Enumerable`) which have convenient `#inspect` methods for cleaner viewing in the Ruby console
- `model_class` key on associations now supports an Array (#589)
- When using `all` inside of a class method an argument for the node name can now be passed in (#737)
- Query(Proxy) syntax of `where("foo = ?", val)` and `where("foo = {bar}", bar: val)` now supported (#675)
- `module_handling` config option now available to control how class module namespaces translate to Neo4j labels (#753) (See: [http://neo4jrb.readthedocs.org/en/latest/Configuration.html])
- `#id_property` method has new `constraints` option to disable automatic uuid constraint (#738/#736)

(There are probably other changes too!)

**Changes above this point should conform to [http://keepachangelog.com/]**

## [4.1.2]
- Fixes two bugs related to inheritance: one regarding ActiveRel classes and relationship types, the other regarding ActiveNode primary_key properties not being set when a model is loaded prior to Neo4j session.

## [4.1.1]
- Switches use of Fixnum to Integer to improve 32-bit support

## [4.1.0]
This release includes many performance fixes and new features. The most notable:
- Huge stylist cleanup/refactoring by Brian on the entire gem by Brian armed with Rubocop. See http://neo4jrb.io/blog/2014/12/29/stay-out-of-trouble.html.
- Every node create, update, and destroy is now wrapped in a transaction. See http://neo4jrb.io/blog/2015/01/06/transactions_everywhere.html.
- New `dependent` options for associations: `:delete`, `:destroy`, `:delete_orphans`, `:destroy_orphans`. See http://neo4jrb.io/blog/2015/01/07/association_dependent_options.html.
- New `unique: true` option for associations, `creates_unique_rel` class method for ActiveRel. Both of these will result in relationship creation Cypher using "CREATE UNIQUE" instead of "CREATE".
- Fixed an n+1 query issue during node creation and update.
- Dieter simplified some code related to frozen attributes. See https://github.com/neo4jrb/neo4j/pull/655.
We now have a new website online at http://neo4jrb.io! Keep an eye on it for news and blogs related to this and other projects.

## [4.0.0]
- Change neo4j-core dependency from 3.1.0 to 4.0.0.

## [4.0.0.rc.4]
- _classname property is disabled by default for ActiveRel! It had been disabled for ActiveNode, this just evens the score.
- Fixes a bug to create better `result` labels in Cypher.
- Made the `delete_all` and `destroy_all` ActiveNode class methods consistent with their ActiveRecord counterparts. `destroy_all` previously performed its deletes in Cypher but it should have been returning nodes to Ruby and calling `destroy`. `delete_all` didn't exist at all.

## [4.0.0.rc.3]
Released minutes after rc.2 to catch one late addition!
- Adds serialization support for QueryProxy.

## [4.0.0.rc.2]
This release builds on features introduced in the first RC. We are releasing this as another RC because the API may be tweaked before release.
- New `proxy_as` for Core::Query to build QueryProxy chains onto Core::Query objects!
- Using `proxy_as`, new `optional` method in QueryProxy to use the `OPTIONAL MATCH` Cypher function.
- `match_to` and methods that depend on it now support arrays of nodes or IDs.
- New `rels_to`/`all_rels_to` methods.
- New `delete` and `destroy` methods in QueryProxy to easily remove relationships.
- Serialized objects will include IDs by default.

## [4.0.0.rc.1]
This release introduces API changes that may be considered breaking under certain conditions. See See https://github.com/neo4jrb/neo4j/wiki/Neo4j.rb-v4-Introduction.
Please use https://github.com/neo4jrb/neo4j/issues for support regarding this update! You can also reach us on Twitter: @neo4jrb (Brian) and @subvertallmedia (Chris).
- Default behavior changed: relationship types default to all caps, no prepending of "#". This behavior can be changed.
- ActiveRel models no longer require explicit calling of `type`. When missing, the model will infer a type using the class name following the same rules used to determine automatic relationship types from ActiveNode models.
- _classname properties will not be added automatically if you are using a version Neo4j >= 2.1.5. Instead, models are found using labels or relationship type. This is a potentially breaking change, particularly where ActiveRel is concerned. See the link at the beginning of this message for the steps required to work around this.
- Query scopes are now chainable! Call `all` at the start of your scope or method to take advantage of this.
- Changes required for Neo4j 2.2.
- Support for custom typecasters.
- New method `rel_where`, expanded behavior of `match_to` and `first_rel_to`
- Implemented ActiveSupport load hooks.
- Assorted performance improvements and refactoring.

## [3.0.4]
- Gemspec requires the latest neo4j-core.
- Fixed a pagination bug — thanks, @chrisgogreen!
- New QueryProxy methods `match_to` and `first_rel_to` are pretty cool.
- include_root_in_json is now configurable through config.neo4j.include_root_in_json or Neo4j::Config[:include_root_in_json]. Also cool.
- There's a new `delete_all` method for QueryProxy, too.
- @codebeige removed the `include?` class method, which was smart.
- Did I mention we won an award from Neo Tech? Check it out. https://github.com/neo4jrb/neo4j#welcome-to-neo4jrb

## [3.0.3]
- Gemspec has been updated to require neo4j-core 3.0.5
- Added `find_in_batches`
- Pagination has been updated to allow better ordering. Relaunch of neo4j-will_paginate as neo4j-will_paginate_redux is imminent!
- Everything is better: `create`'s handling of blocks, better behavior from `count`, better ActiveRel from_class/to_class checks, better handling of rel_class strings, and more
- Added a new find_or_create_by class method

Big thanks to new contributors Miha Rekar and Michael Perez! Also check out or Github issues, where we're discussing changes for 3.1.0. https://github.com/neo4jrb/neo4j/issues

## [3.0.2]
- "Model#all" now evaluates lazily, models no longer include Enumerable
- Faster, more efficient uniqueness validations
- Adjusted many common queries to use params, will improve performance
- ActiveRel fixes: create uses Core Query instead of Core's `rels` method, `{ classname: #{_classname} }` no longer inserted into every query, find related node IDs without loading the nodes
- Allow inheritance when checking model class on a relation (Andrew Jones)
- Provided migrations will use Rake.original_dir instead of Rails.env to provide better compatibility with frameworks other than Rails
- rel_class option in ActiveNode models will now accept string of a model name
- Additional bug fixes

## [3.0.1]
- Removed reference to neo4j-core from Gemfile and set neo4j.gemspec to use neo4j-core ~>3.0.0

## [3.0.0]
No change from rc 4

## [3.0.0.rc.4]
- UUIDs are now automatically specified on models as neo IDs won't be reliable
in future versions of neo4j
- Migrations now supported (including built-in migrations to migrate UUIDs and
insert the _classname property which is used for performance)
- Association reflection
- Model.find supports ids/node objects as well as arrays of id/node objects
- rake tasks now get automatically included into rails app


## [3.0.0.rc.3]
- thread safety improvements
- scope and general refactoring
- Added ability to create relationships on init (persisted on save)

## [3.0.0.rc.2]
- Use newer neo4j-core release

## [3.0.0.rc.1]
- Support for count, size, length, empty, blank? for has_many relationship
- Support for rails logger of cypher queries in development
- Support for distinct count
- Optimized methods: https://github.com/andreasronge/neo4j/wiki/Optimized-Methods
- Queries should respect mapped label names (#421)
- Warn if no session is available
- Fix broken == and equality (#424)

## [3.0.0.alpha.11]
- Bug fixes

## [3.0.0.alpha.10]
- ActiveRel support, see Wiki pages (chris #393)

## [3.0.0.alpha.9]
- Complete rewrite of the query api, see wiki page (#406, chris, brian)
- Performance improvements (#382,#400, #402, chris)
- idproperty - user defined primary keys (#396,#389)
- Reimplementation of Neo4j::Config
- Serialization of node properties (#381)
- Better first,last syntax (#379)

## [3.0.0.alpha.8]
- Integration with new Query API from neo4j-core including:
- - .query_as and #query_as methods to get queries from models (#366)
- - .qq method for QuickQuery syntax ( https://github.com/andreasronge/neo4j/wiki/Neo4j-v3#quickquery-work-in-progress / #366)
- Before and after callbacks on associations (#373)
- .find / .all / .count changed to be more like ActiveRecord
- .first / .last methods (#378)
- .find_by / .find_by! (#375)

## [3.0.0.alpha.7]
- Bug fix uniqueness-validator (#356 from JohnKellyFerguson)
- Many improvements, like update_attributes and validation while impl orm_adapter, Brian Underwood
- Impl orm_adapter API for neo4j so it can be used from for example devise, Brian Underwood (#355)
- Fix of inheritance of Neo4j::ActiveNode (#307)
- Expose add_label, and remove_label (#335)
- Fixed auto loading of classes bug, (#349)
- Bumped neo4j-core, 3.0.0.alpha.16

## [3.0.0.alpha.6]
- Support for Heroku URLs, see wiki https://github.com/andreasronge/neo4j/wiki/Neo4j-v3 (#334)

## [3.0.0.alpha.5]
- Added allow session options via 'config.neo4j.session_options' so it can run on heroku (#333)
- Relaxed Dependencies for Rails 4.1 (#332)
- Using neo4j-core version 3.0.0.alpha.12

## [3.0.0.alpha.4]
- Implemented validates_uniqueness_of (#311)
- Using neo4j-core version 3.0.0.alpha.11

## [3.0.0.alpha.3]
- Support for rails scaffolds
- Support for created_at and updated_at (#305)
- Support for ability to select a session to use per model (#299)
- BugFix: updating a model should not clear out old properties (#296)

## [3.0.0.alpha.2]
- Support for both embedded (only JRuby) and server API (runs on MRI Ruby !)
- Simple Rails app now work
- Support for has_n and has_one method
- ActiveModel support, callback, validation
- Declared properties (via active_attr gem)

## [2.3.0 / 2013-07-18]
- Fix Issue with HA console when ruby-debug is loaded (#261, thekendalmiller)
- Use 1.9 Neo4j

## [2.2.4 / 2013-05-19]
- get_or_create should return wrapped ruby nodes, alex-klepa, #241, #246
- Make sure freeze does not have side effects, #235
- Fix for carrierwave-neo4j (attribute_defaults), #235

## [2.2.3 / 2012-12-28]
- Support for HA cluster with neo4j 1.9.X, #228, #99, #223
- Make sure the Identity map is cleared after an exception, #214
- Relationship other_node should return wrapped node, #226
- Automatically convert DateTimes to UTC, (neo4j-wrapper #7)
- get_or_create should return a wrapped node (neo4j-wrapper #8)
- Make it work with Neo4j 1.7.1 (neo4j-core, #19)

## [2.2.2 - skipped]

## [2.2.1 / 2012-12-18]
- Fix for JRuby 1.7.1 and Equal #225
- Fix for create nodes and relationship using Cypher (neo4j-core #17)

## [2.2.0 / 2012-10-02]
- Using neo4j-cypher gem (1.0.0)
- Fix of neo4j-core configuration issue using boolean values #218
- Fixed RSpec issue on JRuby 1.7.x #217
- Aliased has_many to has_n, #183

## [2.2.0.rc1 / 2012-09-21]
- Use neo4j-core and neo4j-wrapper version 2.2.0.rc1
- Use the neo4j-cypher gem
- Better support for Orm Adapter, #212
- Use Cypher query when finder method does not have a lucene index, #210

## [2.0.1 / 2012-06-06]
- Use neo4j-core and neo4j-wrapper version 2.0.1

## [2.0.0 / 2012-05-07]
  (same as rc2)

## [2.0.0.rc2 / 2012-05-04]
- Enable Identity Map by default
- Added versioning for Neo4j::Core

## [2.0.0.rc1 / 2012-05-03]
- Fix of rake task to upgrade to 2.0
- Various Cypher DSL improvements, core(#3,#4,#5), #196
- Added Neo4j::VERSION

## [2.0.0.alpha.9 / 2012-04-27]
- Fix for rails scaffold generator

## [2.0.0.alpha.8 / 2012-04-27]
- Fix for "relationship to :all assigned twice for single instance" #178
- Fix for callback fire more then once (=> performance increase) #172
- Support for lucene search on array properties, #118
- Support for creating unique entities (get_or_create) #143
- Support for specifying has_n/has_one relationship with Strings instead of Class #160
- Support for serializer of hash and arrays on properties #185
- Fix for Neo4j::Rails::Relationship default property, #195
- Added support for pagination, see the neo4j-will_paginate gem
- Fixed Rails generators
- Added Cypher DSL support for is_a?
- Fix for "write_attribute persistes, contrary to AR convention" closes #182

## [2.0.0.alpha.7 / 2012-04-19]
- fix for Neo4j::Config bug - did not work from rails to set the db location, closes #191
- has_n and has_one method generate class method returning the name of the relationship as a Symbol, closes #170
- Raise exception if trying to index boolean property, closes #180
- Made start_node= and end_node= protected closes 186
- Support for things like @dungeon.monsters.dangerous { |m| m[:weapon?] == 'sword' } closes #181

## [2.0.0.alpha.6 / 2012-04-15]
- Complete rewrite and smaller change of API + lots of refactoring and better RSpecs
- Moved code to the neo4j-core and neo4j-wrapper gems
- Changed API - index properties using the Neo4j::Rails::Model (property :name, :index => :exact)
- Changed API - rel_type always returns a Symbol
- Changed API - #rels and #rel first parameter is always :outgoing, :incoming or :both
- Cypher DSL support, see neo4j-core
- Made the Lucene indexing more flexible
- Renamed size methods to count since it does simply count all the relationships (e.g. Person.all.count)
- Modularization - e.g. make it possible to create your own wrapper
- Added builder method for has_one relationships (just like ActiveRecord build_best_friend)

## [2.0.0.alpha.5 / 2012-03-27]
- Fix for HA/cluster bug [#173]
- Upgrade to neo4j-community jars 1.7.0.alpha.1
- Fix for rails 3.2 [#131]
- Fix for BatchInserter bug, [#139]
- Added rake task for upgrading [#116]
- Added scripts for upgrading database [#116]

## [2.0.0.alpha.4 / 2012-01-17]
- Fix node and rel enumerable for JRuby 1.9, Dmytrii Nagirniak
- Remove the will_paginate and move it to a separate gem Dmytrii Nagirniak, [#129][#132]
- Use type converter to determine how to handle multi-param attributes, Dmyitrii Nagirniak [#97]
- Set default storage_path in Rails to db [#96]
- Fix numeric Converter with nils and Float converter, Dmytrii Nagirniak
- Fix Neo4j::Rails::Model.find incorrect behavior with negative numbers, Dmytrii Nagirniak [#101]
- Allow to use symbols in batch inserter [#104]
- Split neo4j-jars gem into three jars, community,advanced&enterprise

 == 2.0.0.alpha.1 / 2012-01-11
- Split JARS into a separate gem (neo4j-jars) [#115]
- Changed prefix of relationships so that it allows having incoming relationships from different classes with different relationship names. Migration is needed to update an already existing database - see issue #116. [#117]
- Fix for undefined method 'add_unpersited_outgoing_rel' [#111]
- Fix for Rails models named Property [#108] (Vivek Prahlad)


 == 1.3.1 / 2011-12-14
- Make all relationships visible in Rails callback (rspecs #87, Dmytrii Nagirniak) [#211]
- Enable travis to build JRuby 1.9 (pull #87, Dmytrii Nagirniak) [#214]
- Support for composite lucene queries with OR and NOT (pull #89, Deepak N)
- Enforce the correct converter on a property type when the type is given (pull #86, Dmytrii Nagirniak)
- Development: make it easier to run RSpecs and guard (pull #85, Dmytrii Nagirniak)
- Added ability to disable observer (pull #84, Dmytrii Nagirniak)
- Fixing multiple assignment of has_one assocaition (pull #83 Deepak N)
- Accept association_id for has_one assocations (pull #82, Deepak N)
- Upgrade to 1.6.M01 Neo4j java jars [#209]
- Defer warning message 'Unknown outgoing relationship' (pull #81, Vivek Prahlad)
- Added string converter, e.g. property :name, :type => String  (pull #80, Dmytrii Nagirniak)
- Added symbol converter e.g. property :status, :type => Symbol (pull #79, Dmytrii Nagirniak) [#205]

 == 1.3.0 / 2011-12-06
- Added neo4j-upgrade script to rename lucene index files and upgrade to 1.5 [#197]
- Expose Neo4j::NodeMixin#index_types returning available indices (useful for Cypher queries) [#194]
- The to_other method is now available also in the Neo4j::Rails API [#193]
- Expose rel_type method for Neo4j::Rails::Relationship [#196]
- Support for breadth and depth first traversals [#198]
- Support for cypher query [#197]
- Fix for rule node concurrency issue (pull #78, Vivek Prahlad)
- Bugfix for the uniqueness validation for properties with quotes (pull #76, Vivek Prahlad)
- More performance tweaks (pull #75, #77, Vivek Prahlad)
- Fixing add_index for properties other than type string (pull #74, Deepak N)
- Significant performance boost for creating large numbers of models in a transaction (pull #73, Vivek Prahlad)
- Upgrade to neo4j 1.5 jars (pull #72, Vivek Prahlad)
- Fix for assigning nil values to incoming has_one relation (pull #70, Deepak N)
- Support for revert and fixes for Neo4j::Rails::Versioning (pull #71, Vivek Prahlad)

 == 1.2.6 / 2011-11-02
- Generators can now generate relationships as well [#195]
- Better will_paginate support for Neo4j::Rails::Model [#194]
- Fixing updated_at to be set only if model has changed (pull #68, Deepak N)
- Bringing back changes removed during identiy map to fix bug [#190] (Deepak N)
- Fixing updated_at to be set only if model has changed, using callbacks instead of overriding method for stamping time (Deepak N)
- Added versioning support (pull #67) (Vivek Prahlad)

 == 1.2.5 / 2011-10-21
- Faster traversals by avoiding loading Ruby wrappers (new method 'raw' on traversals) [#189]
- Support for IdentityMap [#188]
- Improved performance in event handler (Vivek Prahlad)
- Fixing issue with validates_presence_of validation (Vivek Prahlad)
- Implemented compositions support on Neo4j::Rails::Relationship (Kalyan Akella)
- Added after_initialize callback (Deepak N)
- Fixed performance issues on node deleted (Vivek Prahlad)
- Fixed a performance issue in the index_registry (Vivek Prahlad)
- Fixed uniqueness validation for :case_sensitive => false (Vivek Prahlad)
- Fixed update_attributes deleting relations when model is invalid (Deepak N)
- Fixed timestamp rails generator (Marcio Toshio)

 == 1.2.4 / 2011-10-07
- Support for traversing with Neo4j::Node#eval_paths and setting uniqueness on traversals [#187]
- Removed unnecessary node creation on database start up (class nodes attached to reference node) (Vivek Prahlad)
- Safer multitenancy - automatically reset the reference node in thread local context after each request using rack middleware
- Bugfixes for multitenancy (Deepak N and Vivek Prahlad)

 == 1.2.3 / 2011-10-01
- Multitenancy support by namespaced-indices & changeable reference node (Vivek Prahlad, pull 41)
- Added a Neo4j::Rails::Model#columns which returns all defined properties [#186]
- Fixed validation associated entities, parent model should be invalid if its nested model(s) is invalid (Vivek Prahlad)
- Fixed property validation to read value before conversion as per active model conventions (Deepak N)
- Fixed property_before_type_cast for loaded models (Deepak N)
- Better support for nested models via ActionView field_for [#185]
- BUG: fix for null pointer issue after delete_all on Neo4j::Rails::Model#has_n relationships (Vivek Prahlad)
- BUG: init_on_create was not called when creating a new relationship via the << operator [#183]

 == 1.2.2 / 2011-09-15
- Added compositions support for rails mode (Deepak N)
- Added support for nested transactions at the Rails model level (Vivek Prahlad)
- Fixing issue where save for invalid entities puts them into an inconsistent state (Vivek Prahlad)
- Fix for issue with save when validation fails (Vivek Prahlad)
- Fix for accepts_nested_attributes_for when the associated entities are created before a new node (Vivek Prahlad)
- Fix to allow has_one relationships to handle nil assignments in models (Vivek Prahlad)
- Observers support for neo4j rails model using active model (Deepak N)
- Override ActiveModel i18n_scope for neo4j (Deepak N)
- Added finders similar to active record and mongoid (Deepak N)
- Added find!, find_or_create_by and find_or_initialize_by methods, similar to active record finders (Deepak N)

 == 1.2.1 / 2011-08-29
- Fixed failing RSpecs for devise-neo4j gem - column_names method on neo4j orm adapter throws NoMethodError (thanks Deepak N)

 == 1.2.0 / 2011-08-16
- Upgrade to java library neo4j 1.4.1, see http://neo4j.rubyforge.org/guides/configuration.html

 == 1.1.4 / 2011-08-10
- Fixed dependency to will_paginate, locked to 3.0.pre4 (newly released 3.0.0 does not work yet with neo4j.rb)

  == 1.1.3 / 2011-08-09
- real recursive rule to the top class, subclasses with rules did not work (Frédéric Vanclef)
- BUG: not able to create array properties on relationships (Pere Urbon)
- BUG: lucene did not work if starting up neo4j in read only mode (like rails console when the rails is already running)

 == 1.1.2 / 2011-06-08
- Added configuration option 'enable_rules' to disable the _all relationships and custom rules [#176]
- Added a #node method on the Neo4j::Node and Neo4j::NodeMixin. Works like the #rel method but returns the node instead. [#174]
- Simplify creating relationship between two existing nodes [#175]

 == 1.1.1 / 2011-05-26
- Made neo4j compatible with rails 3.1.0.rc1 [#170]
- Fix for neo4j-devise [#171]
- BUG: Neo4j::GraphAlgo shortest path does raise exception if two nodes are not connected [#172]

 == 1.1.0 / 2011-05-13
- Support for embedding neo4j.rb by providing an already running db instance (#168)
- Neo4j::Rails::Relationships should be ActiveModel compliant (#156)
- Support for incoming relationships in Neo4j::Rails::Model (#157)
- to_json method for models no tags √ resolved (#154)
- Implement hash so that it will work with Sets (#160)
- Modified the traverser to allow iterating over paths not just over end_nodes (#161)
- Create method should take a block to initialize itself (#162)
- Upgrade to 1.3 neo4j java library (#164)
- Default `nodes' invocation for Algo path finders (#165)
- Property and index class methods modified to take arbitrary number of symbols optionally followed by options hash (#166)
- BUG: Setting property :system on Neo4j::Rails::Model should work (#163)
- BUG: update_attributes should convert values according to Type (#155)
- BUG: Neo4j::RelationshipMixin#relationship_type broken #(169)
- BUG: Relationship.load(nil) == Relationship.load(0) (#167)
- BUG: Full text search returns nil in rails model (#153)

## [1.0.0 / 2011-03-02]
- Complete rewrite of everything.
- Replaced the lucene module with using the java neo4j-lucene integration instead
- Lots of improvements of the API
- Better ActiveModel/Rails integration

## [0.4.4 / 2010-08-01]
- Fixed bug on traversing when using the RelationshipMixin (#121)
- BatchInserter and JRuby 1.6 - Fix iteration error with trying to modify in-place hash

## [0.4.3 / 2010-04-10]
- Fixed .gitignore - make sure that we do not include unnecessarily files like neo4j databases. Release 0.4.2 contained test data.
- Added synchronize around Index.new so that two thread can't modify the same index at the same time.

## [0.4.2 / 2010-04-08]
-  No index on properties for the initialize method bug (#116)
-  Tidy up Thread Synchronization in Lucene wrapper - lucene indexing performance improvement (#117)
-  Permission bug loading neo4j jar file (#118)
-  Spike: Make NodeMixin ActiveModel complient - experimental (#115)

## [0.4.1 / 2010-03-11]
- Migrations (#108)
- BatchInserter (#111)
- Neo4j::Relationship.new should take a hash of properties (#110)
- Upgrade to neo4j-1.0 (#114)
- Bigfix: has_one should replace old relationship (#106)
- Bugfix: custom accessors for NodeMixin#update (#113)
- Bugfix: Indexed properties problem on extented ruby classes critical "properties indexer" (#112)

## [0.4.0 / 2010-02-06]
- Performance improvements and Refactoring: Use and Extend Neo4j Java Classes (#97)
- Support for Index and Declaration of Properties on Relationships (#91)
- Upgrade to neo4j-1.0 rc (#100)
- All internal properties should be prefix with a '_',0.4.0 (#105)
- Generate relationship accessor methods for declared has_n and has_one relationships (#104)
- New way of creating relationship - Neo4j::Relationship.new (#103)
- Neo4j#init_node method should take one or more args (#98)
- Namespaced relationships: has_one...from using the wrong has_n...to(#92)
- Neo4j::NodeMixin and Neo4j::Node should allow a hash for initialization (#99)

## [0.3.3 / 2009-11-25]
- Support for a counter property on has_lists (#75)
- Support for Cascade delete. On has_n, had_one and has_list (#81)
- NodeMixin#all should work with inheritance - Child classes should have a relationship of their own. (#64)
- Support for other lucene analyzer then StandardAnalyzer (#87)
- NodeMixin initialize should accept block like docs (#82)
- Add incoming relationship should work as expected: n1.relationships.incoming(:foo) << n2 (#80)
- Delete node from a has_list relationship should work as expected (#79)
- Improve stacktraces (#94)
- Removed sideeffect of rspecs (#90)
- Add debug method on NodeMixin to print it self (#88)
- Removed to_a method (#73)
- Upgrade to neo4j-1.0b10 (#95)
- Upgrade to lucene 2.9.0 (#83)
- Refactoring: RSpecs (#74)
- Refactoring: aggregate each, renamed to property aggregator (#72)
- BugFix: neo4j gem cannot be built  from the source (#86)
- BugFix: Neo4j::relationship should not raise Exception if there are no relationships (#78)

## [0.3.2 / 2009-09-17]
- Added support for aggregating nodes (#65)
- Wrapped Neo4j GraphAlgo AllSimplePath (#70)
- Added traversal with traversal position (#71)
- Removed DynamicAccessors mixin, replaced by [] operator (#67)
- Impl Neo4j.all_nodes (#69)
- Upgrated Neo4j jar file to 1.0-b9
- The Neo4j#relationship method now allows a filter parameter (#66)
- Neo4j.rb now can read database not created by Neo4j.rb - does not require classname property (#63)
- REST - added an "all" value for the depth traversal query parameter (#62)
- REST - Performance improvments using the Rest Mixin (#60)

## [0.3.1 / 2009-07-25]
- Feature, extension - find path between given pair of nodes (#58)
- Fix a messy exception on GET /nodes/UnknownClassName (#57)
- Bug  - exception on GET /nodes/classname/rel if rel is a has_one relationship (#56)
- Bug: GET /nodes/classname missing out nodes with no properties (#55)
- Bug: Lucene sorting caused exception if there were no documents (#54)
- Bug: reindexer fails to connect nodes to the IndexNode (#53)

## [0.3.0 / 2009-06-25]
- Neo4j should track node changes
- RESTful support for lucene queries, sorting and paging
- RESTful support for Relationships
- RESTful support for Node and properties
- Experimental support for Master-Slave Replication via REST
- RESTful Node representation should contain hyperlinks to relationships
- Added some handy method like first and empty? on relationships
- Use new neo4j: neo-1.0-b8
- Add an event handler for create/delete nodes start/stop neo, update property/relationship
- The NodeMixin should behave like a hash, added [] and []= methods
- Support list topology - has_list and belongs_to_list Neo4j::NodeMixin Classmethods
- Should be possible to add relationships without declaring them (Neo4j#relationships.outgoing(:friends) << node)
- Neo4j extensions file structure, should be easy to create your own extensions
- Rename relation to relationship (Neo4j::Relations => Neo4j::Relationships, DynamicRelation => Relationship) [data incompatible change]
- Auto Transaction is now optional
- Setting Float properties fails under JRuby1.2.0
- Bug: Indexing relationships does not work
- Make the ReferenceNode include Neo4j::NodeMixin
- Added handy Neo4j class that simply includes the Neo4j::NodeMixin
- Neo4j::IndexNode now holds references to all nodes (Neo4j.ref_node -> Neo4j::IndexNode -> ...)


## [0.2.1 / 2009-03-15]
- Refactoring of lucene indexing of the node space (28)
- Fixed bug on Neo4j::Nodemixin#property? (#22)


## [0.2.0 / 2009-01-20]
- Impl. Neo4j::Node#traverse - enables traversal and filtering using TraversalPosition info (#17,#19)
- Impl. traversal to any depth (#15)
- Impl. traversal several relationships type at the same time (#16)
- Fixed a Lucene timezone bug (#20)
- Lots of refactoring of the neo4j.rb traversal code and RSpecs

## [0.1.0 / 2008-12-18]
- Property can now be of any type (and not only String, Fixnum, Float)
- Indexing and Query with Date and DateTime
- YARD documentation
- Properties can be removed
- A property can be set to nil (it will then be removed).

## [0.0.7 / 2008-12-10]
- Added method to_param and methods on the value object needed for Ruby on Rails
- Impl. update from a value object/hash for a node
- Impl. generation of value object classes/instances from a node.
- Refactoring the Transaction handling (reuse PlaceboTransaction instances if possible)
- Removed the need to start and stop neo. It will be done automatically when needed.


## [0.0.6 / 2008-12-03]
- Removed the configuration from the Neo4j.start method. Now exist in Neo4j::Config and Lucene::Config.
- Implemented sort_by method.
- Lazy loading of search result. Execute the query and load the nodes only if needed.
- Added support to use lucene query language, example: Person.find("name:foo AND age:42")
- All test now uses RAM based lucene indexes.

## [0.0.5 / 2008-11-17]
- Supports keeping lucene index in memory instead of on disk
- Added support for lucene full text search
- Fixed so neo4j runs on JRuby 1.1.5
- Implemented support for reindex all instances of a node class. This is needed if the lucene index is kept in memory or if the index is changed.
- Added ReferenceNode. All nodes now have a relationship from this reference node.
- Lots of refactoring
- Added the IMDB example. It shows how to create a neo database, lucene queries and node traversals.

## [0.0.4 / 2008-10-23]
- First release to rubyforge<|MERGE_RESOLUTION|>--- conflicted
+++ resolved
@@ -5,13 +5,11 @@
 
 ## [Unreleased][unreleased]
 
-<<<<<<< HEAD
 ### Changed
 - `ActiveNode#destroyed?` and `ActiveRel#destroyed?` now only consider the in-memory state of if an object is destroyed without checking the database
-=======
+
 ### Fixed
 - Added a `before_remove_const` method to clear cached models when Rails `reload!` is called. 5.0.1 included a workaround but this appears to cut to the core of the issue. See https://github.com/neo4jrb/neo4j/pull/855.
->>>>>>> e48cde51
 
 ## [5.0.2] - 2015-06-30
 
