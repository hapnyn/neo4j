--- conflicted
+++ resolved
@@ -5,7 +5,6 @@
 
 ## [Unreleased][unreleased]
 
-<<<<<<< HEAD
 ### Changed
 
 - Refactoring around indexing and constraints in `Neo4j::ActiveNode`. The public interfaces are unchanged.
@@ -20,7 +19,7 @@
 ### Fixed
 
 - Certain actions that were intended as once-in-the-app's-lifetime events, notably schema operations, will only occur immediately upon the first session's establishment.
-=======
+
 ## [5.2.9] - 09-30-2015
 
 ### Fixed
@@ -35,7 +34,6 @@
 
 ### Fixed
 - Allow for association `model_class` to be prepended with double colons
->>>>>>> 12d6824e
 
 ## [5.2.6] - 09-16-2015
 
